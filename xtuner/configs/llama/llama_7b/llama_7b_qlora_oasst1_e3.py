import torch
from bitsandbytes.optim import PagedAdamW32bit
from datasets import load_dataset
from mmengine.dataset import DefaultSampler
from mmengine.hooks import (CheckpointHook, DistSamplerSeedHook, IterTimerHook,
                            LoggerHook, ParamSchedulerHook)
from mmengine.optim import AmpOptimWrapper, CosineAnnealingLR
from peft import LoraConfig
from transformers import (AutoModelForCausalLM, AutoTokenizer,
                          BitsAndBytesConfig)

<<<<<<< HEAD
from xtuner.dataset import process_hf_dataset
from xtuner.dataset.collate_fns import default_collate_fn
from xtuner.dataset.map_fns import oasst1_map_fn
from xtuner.engine import LogSampleHook, SampleGenerateHook
from xtuner.model import SupervisedFinetune
=======
from xtuner.datasets import process_hf_dataset
from xtuner.datasets.collate_fns import default_collate_fn
from xtuner.datasets.map_fns import oasst1_map_fn, template_map_fn_factory
from xtuner.engine import DatasetInfoHook, EvaluateChatHook
from xtuner.models import SupervisedFinetune
>>>>>>> 32d291e6
from xtuner.utils import PROMPT_TEMPLATE

#######################################################################
#                          PART 1  Settings                           #
#######################################################################
# path
pretrained_model_name_or_path = 'huggyllama/llama-7b'
data_path = 'timdettmers/openassistant-guanaco'

# data
prompt_template = PROMPT_TEMPLATE.openassistant
batch_size = 1  # per_device
accumulative_counts = 16
dataloader_num_workers = 0
max_epochs = 3

# optim
optim_type = PagedAdamW32bit
lr = 2e-4
betas = (0.9, 0.999)
weight_decay = 0.01
max_norm = 1  # grad clip

# Assess the progress of the model's training via interactive dialogue.
evaluation_freq = 500
human_inputs = ['请给我介绍五个上海的景点', 'Please tell me five scenic spots in Shanghai']

# other
max_length = 2048
pack_to_max_length = True
#######################################################################
#                      PART 2  Model & Tokenizer                      #
#######################################################################
tokenizer = dict(
    type=AutoTokenizer.from_pretrained,
    pretrained_model_name_or_path=pretrained_model_name_or_path,
    trust_remote_code=True,
    padding_side='right')

model = dict(
    type=SupervisedFinetune,
    llm=dict(
        type=AutoModelForCausalLM.from_pretrained,
        pretrained_model_name_or_path=pretrained_model_name_or_path,
        trust_remote_code=True,
        torch_dtype=torch.float16,
        quantization_config=dict(
            type=BitsAndBytesConfig,
            load_in_4bit=True,
            load_in_8bit=False,
            llm_int8_threshold=6.0,
            llm_int8_has_fp16_weight=False,
            bnb_4bit_compute_dtype=torch.float16,
            bnb_4bit_use_double_quant=True,
            bnb_4bit_quant_type='nf4')),
    lora=dict(
        type=LoraConfig,
        r=64,
        lora_alpha=16,
        lora_dropout=0.1,
        bias='none',
        task_type='CAUSAL_LM'))

#######################################################################
#                      PART 3  Dataset & Dataloader                   #
#######################################################################
train_dataset = dict(
    type=process_hf_dataset,
    dataset=dict(type=load_dataset, path=data_path),
    tokenizer=tokenizer,
    max_length=max_length,
    dataset_map_fn=oasst1_map_fn,
    template_map_fn=dict(
        type=template_map_fn_factory, template=prompt_template),
    remove_unused_columns=True,
    shuffle_before_pack=True,
    pack_to_max_length=pack_to_max_length)

train_dataloader = dict(
    batch_size=batch_size,
    num_workers=dataloader_num_workers,
    dataset=train_dataset,
    sampler=dict(type=DefaultSampler, shuffle=True),
    collate_fn=dict(type=default_collate_fn))

#######################################################################
#                          PART 4  Scheduler                          #
#######################################################################
# optimizer
optim_wrapper = dict(
    type=AmpOptimWrapper,
    optimizer=dict(
        type=optim_type, lr=lr, betas=betas, weight_decay=weight_decay),
    clip_grad=dict(max_norm=max_norm, error_if_nonfinite=False),
    accumulative_counts=accumulative_counts,
    loss_scale='dynamic',
    dtype='float16')

# learning policy
# More information: https://github.com/open-mmlab/mmengine/blob/main/docs/en/tutorials/param_scheduler.md  # noqa: E501
param_scheduler = dict(
    type=CosineAnnealingLR,
    eta_min=lr * 0.1,
    by_epoch=True,
    T_max=max_epochs,
    convert_to_iter_based=True)

# train, val, test setting
train_cfg = dict(by_epoch=True, max_epochs=max_epochs, val_interval=1)

#######################################################################
#                           PART 5  Runtime                           #
#######################################################################
# Log the dialogue periodically during the training process, optional
custom_hooks = [
    dict(type=DatasetInfoHook, tokenizer=tokenizer),
    dict(
        type=EvaluateChatHook,
        tokenizer=tokenizer,
        every_n_iters=evaluation_freq,
        sample_inputs=human_inputs,
        instruction=prompt_template.INSTRUCTION_START)
]

# configure default hooks
default_hooks = dict(
    # record the time of every iteration.
    timer=dict(type=IterTimerHook),
    # print log every 100 iterations.
    logger=dict(type=LoggerHook, interval=10),
    # enable the parameter scheduler.
    param_scheduler=dict(type=ParamSchedulerHook),
    # save checkpoint per epoch.
    checkpoint=dict(type=CheckpointHook, interval=1),
    # set sampler seed in distributed evrionment.
    sampler_seed=dict(type=DistSamplerSeedHook),
)

# configure environment
env_cfg = dict(
    # whether to enable cudnn benchmark
    cudnn_benchmark=False,
    # set multi process parameters
    mp_cfg=dict(mp_start_method='fork', opencv_num_threads=0),
    # set distributed parameters
    dist_cfg=dict(backend='nccl'),
)

# set visualizer
visualizer = None

# set log level
log_level = 'INFO'

# load from which checkpoint
load_from = None

# whether to resume training from the loaded checkpoint
resume = False

# Defaults to use random seed and disable `deterministic`
randomness = dict(seed=None, deterministic=False)<|MERGE_RESOLUTION|>--- conflicted
+++ resolved
@@ -9,19 +9,11 @@
 from transformers import (AutoModelForCausalLM, AutoTokenizer,
                           BitsAndBytesConfig)
 
-<<<<<<< HEAD
 from xtuner.dataset import process_hf_dataset
 from xtuner.dataset.collate_fns import default_collate_fn
-from xtuner.dataset.map_fns import oasst1_map_fn
-from xtuner.engine import LogSampleHook, SampleGenerateHook
+from xtuner.dataset.map_fns import oasst1_map_fn, template_map_fn_factory
+from xtuner.engine import DatasetInfoHook, EvaluateChatHook
 from xtuner.model import SupervisedFinetune
-=======
-from xtuner.datasets import process_hf_dataset
-from xtuner.datasets.collate_fns import default_collate_fn
-from xtuner.datasets.map_fns import oasst1_map_fn, template_map_fn_factory
-from xtuner.engine import DatasetInfoHook, EvaluateChatHook
-from xtuner.models import SupervisedFinetune
->>>>>>> 32d291e6
 from xtuner.utils import PROMPT_TEMPLATE
 
 #######################################################################
