# Copyright (c) OpenMMLab. All rights reserved.
import torch
from datasets import load_dataset
from mmengine.dataset import DefaultSampler
from mmengine.hooks import (CheckpointHook, DistSamplerSeedHook, IterTimerHook,
                            LoggerHook, ParamSchedulerHook)
from mmengine.optim import AmpOptimWrapper, CosineAnnealingLR, LinearLR
from peft import LoraConfig
from torch.optim import AdamW
from transformers import (AutoModelForCausalLM, AutoTokenizer,
                          BitsAndBytesConfig)

from xtuner.dataset import ConcatDataset, process_hf_dataset
from xtuner.dataset.collate_fns import default_collate_fn
from xtuner.dataset.map_fns import (crime_kg_assitant_map_fn,
                                    law_reference_map_fn,
                                    template_map_fn_factory)
from xtuner.engine.hooks import (DatasetInfoHook, EvaluateChatHook,
                                 VarlenAttnArgsToMessageHubHook)
from xtuner.engine.runner import TrainLoop
from xtuner.model import SupervisedFinetune
from xtuner.parallel.sequence import SequenceParallelSampler
from xtuner.utils import PROMPT_TEMPLATE, SYSTEM_TEMPLATE

#######################################################################
#                          PART 1  Settings                           #
#######################################################################
# Model
pretrained_model_name_or_path = 'meta-llama/Llama-2-7b-hf'
use_varlen_attn = False

# Data
# download data from https://github.com/LiuHC0428/LAW-GPT
crime_kg_assitant_path = './data/CrimeKgAssitant清洗后_52k.json'
law_reference_data_path = './data/训练数据_带法律依据_92k.json'
prompt_template = PROMPT_TEMPLATE.llama2_chat
max_length = 2048
pack_to_max_length = True

# parallel
sequence_parallel_size = 1

# Scheduler & Optimizer
batch_size = 1  # per_device
accumulative_counts = 16
accumulative_counts *= sequence_parallel_size
dataloader_num_workers = 0
max_epochs = 3
optim_type = AdamW
lr = 2e-4
betas = (0.9, 0.999)
weight_decay = 0
max_norm = 1  # grad clip
warmup_ratio = 0.03

# Save
save_steps = 500
save_total_limit = 2  # Maximum checkpoints to keep (-1 means unlimited)

# Evaluate the generation performance during the training
evaluation_freq = 500
SYSTEM = SYSTEM_TEMPLATE.lawyer
evaluation_inputs = ['请问离婚需要准备什么材料？', '销售鳄鱼皮包违法吗？']

#######################################################################
#                      PART 2  Model & Tokenizer                      #
#######################################################################
tokenizer = dict(
    type=AutoTokenizer.from_pretrained,
    pretrained_model_name_or_path=pretrained_model_name_or_path,
    trust_remote_code=True,
    padding_side='right')

model = dict(
    type=SupervisedFinetune,
    use_varlen_attn=use_varlen_attn,
    llm=dict(
        type=AutoModelForCausalLM.from_pretrained,
        pretrained_model_name_or_path=pretrained_model_name_or_path,
        trust_remote_code=True,
        torch_dtype=torch.float16,
        quantization_config=dict(
            type=BitsAndBytesConfig,
            load_in_4bit=True,
            load_in_8bit=False,
            llm_int8_threshold=6.0,
            llm_int8_has_fp16_weight=False,
            bnb_4bit_compute_dtype=torch.float16,
            bnb_4bit_use_double_quant=True,
            bnb_4bit_quant_type='nf4')),
    lora=dict(
        type=LoraConfig,
        r=64,
        lora_alpha=16,
        lora_dropout=0.1,
        bias='none',
        task_type='CAUSAL_LM'))

#######################################################################
#                      PART 3  Dataset & Dataloader                   #
#######################################################################
crime_kg_assitant = dict(
    type=process_hf_dataset,
    dataset=dict(
        type=load_dataset,
        path='json',
        data_files=dict(train=crime_kg_assitant_path)),
    tokenizer=tokenizer,
    max_length=max_length,
    dataset_map_fn=crime_kg_assitant_map_fn,
    template_map_fn=dict(
        type=template_map_fn_factory, template=prompt_template),
    remove_unused_columns=True,
    shuffle_before_pack=True,
    pack_to_max_length=pack_to_max_length,
    use_varlen_attn=use_varlen_attn)

law_reference_data = dict(
    type=process_hf_dataset,
    dataset=dict(
        type=load_dataset,
        path='json',
        data_files=dict(train=law_reference_data_path)),
    tokenizer=tokenizer,
    max_length=max_length,
    dataset_map_fn=law_reference_map_fn,
    template_map_fn=dict(
        type=template_map_fn_factory, template=prompt_template),
    remove_unused_columns=True,
    shuffle_before_pack=True,
    pack_to_max_length=pack_to_max_length,
    use_varlen_attn=use_varlen_attn)

train_dataset = dict(
    type=ConcatDataset, datasets=[crime_kg_assitant, law_reference_data])

sampler = SequenceParallelSampler \
    if sequence_parallel_size > 1 else DefaultSampler
train_dataloader = dict(
    batch_size=batch_size,
    num_workers=dataloader_num_workers,
    dataset=train_dataset,
<<<<<<< HEAD
    sampler=dict(type=DefaultSampler, shuffle=True),
=======
    sampler=dict(type=sampler, shuffle=True),
>>>>>>> bd6fe4c1
    collate_fn=dict(type=default_collate_fn, use_varlen_attn=use_varlen_attn))

#######################################################################
#                    PART 4  Scheduler & Optimizer                    #
#######################################################################
# optimizer
optim_wrapper = dict(
    type=AmpOptimWrapper,
    optimizer=dict(
        type=optim_type, lr=lr, betas=betas, weight_decay=weight_decay),
    clip_grad=dict(max_norm=max_norm, error_if_nonfinite=False),
    accumulative_counts=accumulative_counts,
    loss_scale='dynamic',
    dtype='float16')

# learning policy
# More information: https://github.com/open-mmlab/mmengine/blob/main/docs/en/tutorials/param_scheduler.md  # noqa: E501
param_scheduler = [
    dict(
        type=LinearLR,
        start_factor=1e-5,
        by_epoch=True,
        begin=0,
        end=warmup_ratio * max_epochs,
        convert_to_iter_based=True),
    dict(
        type=CosineAnnealingLR,
        eta_min=0.0,
        by_epoch=True,
        begin=warmup_ratio * max_epochs,
        end=max_epochs,
        convert_to_iter_based=True)
]

# train, val, test setting
train_cfg = dict(type=TrainLoop, max_epochs=max_epochs)

#######################################################################
#                           PART 5  Runtime                           #
#######################################################################
# Log the dialogue periodically during the training process, optional
custom_hooks = [
    dict(type=DatasetInfoHook, tokenizer=tokenizer),
    dict(
        type=EvaluateChatHook,
        tokenizer=tokenizer,
        every_n_iters=evaluation_freq,
        evaluation_inputs=evaluation_inputs,
        system=SYSTEM,
        prompt_template=prompt_template)
]

if use_varlen_attn:
    custom_hooks += [dict(type=VarlenAttnArgsToMessageHubHook)]

# configure default hooks
default_hooks = dict(
    # record the time of every iteration.
    timer=dict(type=IterTimerHook),
    # print log every 10 iterations.
    logger=dict(type=LoggerHook, log_metric_by_epoch=False, interval=10),
    # enable the parameter scheduler.
    param_scheduler=dict(type=ParamSchedulerHook),
    # save checkpoint per `save_steps`.
    checkpoint=dict(
        type=CheckpointHook,
        by_epoch=False,
        interval=save_steps,
        max_keep_ckpts=save_total_limit),
    # set sampler seed in distributed evrionment.
    sampler_seed=dict(type=DistSamplerSeedHook),
)

# configure environment
env_cfg = dict(
    # whether to enable cudnn benchmark
    cudnn_benchmark=False,
    # set multi process parameters
    mp_cfg=dict(mp_start_method='fork', opencv_num_threads=0),
    # set distributed parameters
    dist_cfg=dict(backend='nccl'),
)

# set visualizer
visualizer = None

# set log level
log_level = 'INFO'

# load from which checkpoint
load_from = None

# whether to resume training from the loaded checkpoint
resume = False

# Defaults to use random seed and disable `deterministic`
randomness = dict(seed=None, deterministic=False)

# set log processor
log_processor = dict(by_epoch=False)<|MERGE_RESOLUTION|>--- conflicted
+++ resolved
@@ -140,11 +140,7 @@
     batch_size=batch_size,
     num_workers=dataloader_num_workers,
     dataset=train_dataset,
-<<<<<<< HEAD
-    sampler=dict(type=DefaultSampler, shuffle=True),
-=======
     sampler=dict(type=sampler, shuffle=True),
->>>>>>> bd6fe4c1
     collate_fn=dict(type=default_collate_fn, use_varlen_attn=use_varlen_attn))
 
 #######################################################################
