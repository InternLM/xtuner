--- conflicted
+++ resolved
@@ -7,15 +7,11 @@
 from transformers import AutoModelForCausalLM, AutoTokenizer
 
 from xtuner.dataset.collate_fns import intern_repo_collate_fn
-<<<<<<< HEAD
 from xtuner.dataset.intern_repo import process_intern_repo_dataset
 from xtuner.dataset.samplers import InternlmRepoSampler
 from xtuner.engine import (DatasetInfoHook, EvaluateChatHook,
                            LocalAttnArgsToMessageHubHook, ThroughputHook)
-=======
-from xtuner.engine.hooks import DatasetInfoHook, ThroughputHook
 from xtuner.engine.runner import TrainLoop
->>>>>>> f225761e
 from xtuner.model import SupervisedFinetune
 from xtuner.utils import PROMPT_TEMPLATE
 
@@ -151,13 +147,8 @@
 default_hooks = dict(
     # record the time of every iteration.
     timer=dict(type=IterTimerHook),
-<<<<<<< HEAD
-    # print log every 100 iterations.
-    logger=dict(type=LoggerHook, interval=1),
-=======
     # print log every 10 iterations.
     logger=dict(type=LoggerHook, log_metric_by_epoch=False, interval=10),
->>>>>>> f225761e
     # enable the parameter scheduler.
     param_scheduler=dict(type=ParamSchedulerHook),
     # save checkpoint per `save_steps`.
