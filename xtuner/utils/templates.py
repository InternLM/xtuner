# Copyright (c) OpenMMLab. All rights reserved.
from mmengine.config import ConfigDict

PROMPT_TEMPLATE = ConfigDict(
    default=dict(
        SYSTEM='<|System|>:{system}\n',
        INSTRUCTION='<|User|>:{input}\n<|Bot|>:'),
    zephyr=dict(
        SYSTEM='<|system|>\n{system}\n',
        INSTRUCTION='<|user|>\n{input}\n<|assistant|>\n'),
    internlm_chat=dict(
        SYSTEM='<|System|>:{system}\n',
        INSTRUCTION='<|User|>:{input}<eoh>\n<|Bot|>:'),
    moss_sft=dict(SYSTEM='{system}\n', INSTRUCTION='<|Human|>: {input}<eoh>'),
    llama2_chat=dict(
        KEEP_SYSTEM=True,
        SYSTEM=(
            '[INST] <<SYS>>\n You are a helpful, respectful and honest '
            'assistant. Always answer as helpfully as possible, while being '
            'safe. Your answers should not include any harmful, unethical, '
            'racist, sexist, toxic, dangerous, or illegal content. Please '
            'ensure that your responses are socially unbiased and positive in '
            'nature.\n{system}\n<</SYS>>\n [/INST]'),
        INSTRUCTION='[INST] {input} [/INST]'),
    code_llama_chat=dict(
        SYSTEM='{system}\n', INSTRUCTION='[INST] {input} [/INST]'),
    chatglm2=dict(
        SYSTEM='{system}\n',
        INSTRUCTION='\n\n[Round {round}]\n\n问：{input}\n\n答：'),
    chatglm3=dict(
        SYSTEM='<|system|>\n{system}',
        INSTRUCTION='<|user|>\n{input}<|assistant|>\n'),
    qwen_chat=dict(
        SYSTEM=('\n<|im_start|>system\n{system}<|im_end|>'),
        INSTRUCTION=(
            '\n<|im_start|>user\n{input}<|im_end|>\n<|im_start|>assistant\n')),
    baichuan_chat=dict(
        SYSTEM='{system}\n',
        INSTRUCTION='<reserved_102>{input}<reserved_103>'),
    baichuan2_chat=dict(
        SYSTEM='{system}\n',
        INSTRUCTION='<reserved_106>{input}<reserved_107>'),
    wizardlm=dict(
        KEEP_SYSTEM=True,
        SYSTEM=('A chat between a curious user and an artificial '
                'intelligence assistant. The assistant gives '
                'helpful, detailed, and polite answers to the '
                'user\'s questions. {system}\n'),
<<<<<<< HEAD
        INSTRUCTION=('USER: {input} ASSISTANT:')),
    vicuna=dict(
        KEEP_SYSTEM=True,
        SYSTEM=('A chat between a curious user and an artificial '
                'intelligence assistant. The assistant gives '
                'helpful, detailed, and polite answers to the '
                'user\'s questions. {system}\n'),
        INSTRUCTION=('USER: {input} ASSISTANT:')),
=======
        INSTRUCTION=('USER: {input} ASSISTANT: ')),
    wizardcoder=dict(
        SYSTEM=(
            'Below is an instruction that describes a task. '
            'Write a response that appropriately completes the request.\n\n'
            '{system}\n'),
        INSTRUCTION=('### Instruction:\n{input}\n\n### Response:')),
>>>>>>> 9b16ba67
)

SYSTEM_TEMPLATE = ConfigDict(
    moss_sft=('You are an AI assistant whose name is {bot_name}.\n'
              'Capabilities and tools that {bot_name} can possess.\n'
              '- Inner thoughts: enabled.\n'
              '- Web search: enabled. API: Search(query)\n'
              '- Calculator: enabled. API: Calculate(expression)\n'
              '- Equation solver: enabled. API: Solve(equation)\n'
              '- Text-to-image: disabled.\n'
              '- Image edition: disabled.\n'
              '- Text-to-speech: disabled.\n'),
    alpaca=('Below is an instruction that describes a task. '
            'Write a response that appropriately completes the request.\n'),
    arxiv_gentile=('If you are an expert in writing papers, please generate '
                   "a good paper title for this paper based on other authors' "
                   'descriptions of their abstracts.\n'),
    colorist=('You are a professional color designer. Please provide the '
              'corresponding colors based on the description of Human.\n'),
    coder=('You are a professional programer. Please provide the '
           'corresponding code based on the description of Human.\n'),
    lawyer='你现在是一名专业的中国律师，请根据用户的问题给出准确、有理有据的回复。\n',
    medical='如果你是一名医生，请根据患者的描述回答医学问题。\n',
    sql=('If you are an expert in SQL, please generate a good SQL Query '
         'for Question based on the CREATE TABLE statement.\n'),
)<|MERGE_RESOLUTION|>--- conflicted
+++ resolved
@@ -46,8 +46,14 @@
                 'intelligence assistant. The assistant gives '
                 'helpful, detailed, and polite answers to the '
                 'user\'s questions. {system}\n'),
-<<<<<<< HEAD
         INSTRUCTION=('USER: {input} ASSISTANT:')),
+    wizardcoder=dict(
+        KEEP_SYSTEM=True,
+        SYSTEM=(
+            'Below is an instruction that describes a task. '
+            'Write a response that appropriately completes the request.\n\n'
+            '{system}\n'),
+        INSTRUCTION=('### Instruction:\n{input}\n\n### Response:')),
     vicuna=dict(
         KEEP_SYSTEM=True,
         SYSTEM=('A chat between a curious user and an artificial '
@@ -55,15 +61,6 @@
                 'helpful, detailed, and polite answers to the '
                 'user\'s questions. {system}\n'),
         INSTRUCTION=('USER: {input} ASSISTANT:')),
-=======
-        INSTRUCTION=('USER: {input} ASSISTANT: ')),
-    wizardcoder=dict(
-        SYSTEM=(
-            'Below is an instruction that describes a task. '
-            'Write a response that appropriately completes the request.\n\n'
-            '{system}\n'),
-        INSTRUCTION=('### Instruction:\n{input}\n\n### Response:')),
->>>>>>> 9b16ba67
 )
 
 SYSTEM_TEMPLATE = ConfigDict(
