--- conflicted
+++ resolved
@@ -48,11 +48,7 @@
     internlm_chat=dict(
         INSTRUCTION_START='<|User|>:{input}<eoh>\n<|Bot|>:',
         INSTRUCTION='<|User|>:{input}<eoh>\n<|Bot|>:'),
-<<<<<<< HEAD
-    code=dict(
-=======
     coder=dict(
->>>>>>> 7e8fb2c6
         INSTRUCTION_START='### Human: {input}\n### Bot: ',
         INSTRUCTION='### Human: {input}\n### Bot: '),
     colorist=dict(
