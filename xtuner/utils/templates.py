--- conflicted
+++ resolved
@@ -51,14 +51,12 @@
             'Write a response that appropriately completes the request.\n\n'
             '{system}\n '),
         INSTRUCTION=('### Instruction:\n{input}\n\n### Response:')),
-<<<<<<< HEAD
     vicuna=dict(
         SYSTEM=('A chat between a curious user and an artificial '
                 'intelligence assistant. The assistant gives '
                 'helpful, detailed, and polite answers to the '
                 'user\'s questions. {system}\n '),
         INSTRUCTION=('USER: {input} ASSISTANT:')),
-=======
     deepseekcoder=dict(
         SYSTEM=('You are an AI programming assistant, utilizing '
                 'the DeepSeek Coder model, developed by DeepSeek'
@@ -68,7 +66,6 @@
                 'other non-computer science questions, you will '
                 'refuse to answer. {system}\n'),
         INSTRUCTION=('### Instruction:\n{input}\n### Response:')),
->>>>>>> 1091e396
 )
 
 SYSTEM_TEMPLATE = ConfigDict(
