--- conflicted
+++ resolved
@@ -36,14 +36,13 @@
         sep='\n',
         stop_words=['<eoa>']),
     internlm2_chat=dict(
-<<<<<<< HEAD
-        system='[UNUSED_TOKEN_146]system\n{system}[UNUSED_TOKEN_145]\n',
-        instruction=('[UNUSED_TOKEN_146]user\n{input}[UNUSED_TOKEN_145]\n'
-                     '[UNUSED_TOKEN_146]assistant\n'),
-        suffix='[UNUSED_TOKEN_145]',
+        system='<|im_start|>system\n{system}<|im_end|>\n',
+        instruction=('<|im_start|>user\n{input}<|im_end|>\n'
+                     '<|im_start|>assistant\n'),
+        suffix='<|im_end|>',
         suffix_as_eos=True,
         sep='\n',
-        stop_words=['[UNUSED_TOKEN_145]']),
+        stop_words=['<|im_end|>']),
     moss_sft=PromptTemplateConfig(
         system='{system}\n',
         instruction='<|Human|>: {input}<eoh>\n',
@@ -51,22 +50,6 @@
         stop_words=['<eoc>', '<eom>']),
     llama2_chat=PromptTemplateConfig(
         system=(
-=======
-        SYSTEM='<|im_start|>system\n{system}<|im_end|>\n',
-        INSTRUCTION=('<|im_start|>user\n{input}<|im_end|>\n'
-                     '<|im_start|>assistant\n'),
-        SUFFIX='<|im_end|>',
-        SUFFIX_AS_EOS=True,
-        SEP='\n',
-        STOP_WORDS=['<|im_end|>']),
-    moss_sft=dict(
-        SYSTEM='{system}\n',
-        INSTRUCTION='<|Human|>: {input}<eoh>\n',
-        SEP='\n',
-        STOP_WORDS=['<eoc>', '<eom>']),
-    llama2_chat=dict(
-        SYSTEM=(
->>>>>>> 06339397
             '[INST] <<SYS>>\n You are a helpful, respectful and honest '
             'assistant. Always answer as helpfully as possible, while being '
             'safe. Your answers should not include any harmful, unethical, '
