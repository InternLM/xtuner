# Copyright (c) OpenMMLab. All rights reserved.
from mmengine.config import ConfigDict

PROMPT_TEMPLATE = ConfigDict(
    title=dict(
        INSTRUCTION_START=(
            'If you are an expert in writing papers, please generate '
            "a good paper title for this paper based on other authors' "
            'descriptions of their abstracts.\n\n'
            '### Descriptions:\n{input}\n\n### Title: '),
        INSTRUCTION='### Descriptions:\n{input}\n\n### Title: '),
    moss_sft=dict(
        INSTRUCTION_START=(
            'You are an AI assistant whose name is {bot_name}.\n'
            'Capabilities and tools that {bot_name} can possess.\n'
            '- Inner thoughts: enabled.\n'
            '- Web search: enabled. API: Search(query)\n'
            '- Calculator: enabled. API: Calculate(expression)\n'
            '- Equation solver: enabled. API: Solve(equation)\n'
            '- Text-to-image: disabled.\n'
            '- Image edition: disabled.\n'
            '- Text-to-speech: disabled.\n'
            '<|Human|>: {input}<eoh>'),
        INSTRUCTION='<|Human|>: {input}<eoh>'),
    alpaca=dict(
        INSTRUCTION_START=(
            'Below is an instruction that describes a task. '
            'Write a response that appropriately completes the request.\n\n'
            '### Instruction:\n{input}\n\n'
            '### Response: '),
        INSTRUCTION='### Instruction:\n{input}\n\n### Response: '),
    openassistant=dict(
        INSTRUCTION_START='### Human: {input}\n### Assistant: ',
        INSTRUCTION='### Human: {input}\n### Assistant: '),
    medical=dict(
        INSTRUCTION_START=('如果你是一名医生，请根据患者的描述回答医学问题。\n\n### Input: {input}\n\n'
                           '### Response: '),
        INSTRUCTION='### Input: {input}\n\n### Response: '),
    llama_2_chat=dict(
        INSTRUCTION_START=(
            '[INST] <<SYS>>\n You are a helpful, respectful and honest '
            'assistant. Always answer as helpfully as possible, while being '
            'safe. Your answers should not include any harmful, unethical, '
            'racist, sexist, toxic, dangerous, or illegal content. Please '
            'ensure that your responses are socially unbiased and positive in '
            'nature. \n<</SYS>>\n\n{input} [/INST]'),
        INSTRUCTION='[INST] {input} [/INST]'),
    internlm_chat=dict(
        INSTRUCTION_START='<|User|>:{input}<eoh>\n<|Bot|>:',
        INSTRUCTION='<|User|>:{input}<eoh>\n<|Bot|>:'),
    coder=dict(
        INSTRUCTION_START='### Human: {input}\n### Bot: ',
        INSTRUCTION='### Human: {input}\n### Bot: '),
    colorist=dict(
        INSTRUCTION_START=(
            'You are a professional color designer. Please provide the '
            'corresponding colors based on the description of Human.\n'
            '### Human: {input}\n### Bot: '),
        INSTRUCTION=('### Human: {input}\n### Bot: ')),
    lawyer=dict(
        INSTRUCTION_START=('你现在是一名专业的中国律师，请根据Human的问题给出准确、'
                           '有理有据的回复。\n\n### Human: {input}\n### Bot: '),
        INSTRUCTION=('### Human: {input}\n### Bot: ')),
    sql=dict(
        INSTRUCTION_START=('If you are an expert in SQL, please generate a '
                           'good SQL Query for Question based on the CREATE '
                           'TABLE statement.\n'
                           '### Question: {input}\n### Query: '),
        INSTRUCTION=('### Question: {input}\n### Query: ')),
<<<<<<< HEAD
    wizardlm=dict(
        INSTRUCTION_START=('A chat between a curious user and an artificial '
                           'intelligence assistant. The assistant gives '
                           'helpful, detailed, and polite answers to the '
                           'user\'s questions. USER: {input} ASSISTANT: '),
        INSTRUCTION=('USER: {input} ASSISTANT: ')),
=======
    chatglm=dict(
        INSTRUCTION_START='[Round {round}]\n\n问：{input}\n\n答：',
        INSTRUCTION='\n\n[Round {round}]\n\n问：{input}\n\n答：'),
    qwen_chat=dict(
        INSTRUCTION_START=(
            '\n<|im_start|>user\n{input}<|im_end|>\n<|im_start|>assistant\n'),
        INSTRUCTION=(
            '\n<|im_start|>user\n{input}<|im_end|>\n<|im_start|>assistant\n')),
    baichuan_chat=dict(
        INSTRUCTION_START='<reserved_102>{input}<reserved_103>',
        INSTRUCTION='<reserved_102>{input}<reserved_103>'),
>>>>>>> 79fbe21d
)<|MERGE_RESOLUTION|>--- conflicted
+++ resolved
@@ -67,14 +67,6 @@
                            'TABLE statement.\n'
                            '### Question: {input}\n### Query: '),
         INSTRUCTION=('### Question: {input}\n### Query: ')),
-<<<<<<< HEAD
-    wizardlm=dict(
-        INSTRUCTION_START=('A chat between a curious user and an artificial '
-                           'intelligence assistant. The assistant gives '
-                           'helpful, detailed, and polite answers to the '
-                           'user\'s questions. USER: {input} ASSISTANT: '),
-        INSTRUCTION=('USER: {input} ASSISTANT: ')),
-=======
     chatglm=dict(
         INSTRUCTION_START='[Round {round}]\n\n问：{input}\n\n答：',
         INSTRUCTION='\n\n[Round {round}]\n\n问：{input}\n\n答：'),
@@ -86,5 +78,10 @@
     baichuan_chat=dict(
         INSTRUCTION_START='<reserved_102>{input}<reserved_103>',
         INSTRUCTION='<reserved_102>{input}<reserved_103>'),
->>>>>>> 79fbe21d
+    wizardlm=dict(
+        INSTRUCTION_START=('A chat between a curious user and an artificial '
+                           'intelligence assistant. The assistant gives '
+                           'helpful, detailed, and polite answers to the '
+                           'user\'s questions. USER: {input} ASSISTANT: '),
+        INSTRUCTION=('USER: {input} ASSISTANT: ')),
 )