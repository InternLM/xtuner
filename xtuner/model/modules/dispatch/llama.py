# Copyright (c) OpenMMLab. All rights reserved.
import warnings
from typing import Optional, Tuple

import torch
import torch.distributed as dist
import torch.nn.functional as F
from mmengine import MessageHub
<<<<<<< HEAD
from transformers.models.llama.modeling_llama import (apply_rotary_pos_emb,
                                                      repeat_kv)
=======
from transformers.models.llama.modeling_llama import apply_rotary_pos_emb
from transformers.utils import logging
>>>>>>> 2c0fa5ac

from xtuner.parallel.sequence import sequence_parallel_wrapper
from .triton_kernels import apply_rotary_emb
from .utils import upad_qkv

SUPPORT_FLASH2 = False

try:
    from flash_attn import flash_attn_func, flash_attn_varlen_func
    from flash_attn.bert_padding import pad_input
    SUPPORT_FLASH2 = True
except ImportError:
    pass

try:
    from transformers.cache_utils import Cache
except ImportError:

    class Cache:
        pass


<<<<<<< HEAD
def llama_attn_forward(
=======
logger = logging.get_logger(__name__)


def rotate_half(x):
    """Rotates half the hidden dims of the input."""
    x1 = x[..., :x.shape[-1] // 2]
    x2 = x[..., x.shape[-1] // 2:]
    return torch.cat((-x2, x1), dim=-1)


def repeat_kv(hidden_states: torch.Tensor, n_rep: int) -> torch.Tensor:
    """This is the equivalent of torch.repeat_interleave(x, dim=1,
    repeats=n_rep).

    The hidden states go from (batch, num_key_value_heads, seqlen, head_dim) to
    (batch, num_attention_heads, seqlen, head_dim)
    """
    batch, num_key_value_heads, slen, head_dim = hidden_states.shape
    if n_rep == 1:
        return hidden_states
    hidden_states = hidden_states[:, :,
                                  None, :, :].expand(batch,
                                                     num_key_value_heads,
                                                     n_rep, slen, head_dim)
    return hidden_states.reshape(batch, num_key_value_heads * n_rep, slen,
                                 head_dim)


def repeat_kv_bshd(hidden_states: torch.Tensor, n_rep: int) -> torch.Tensor:
    """The hidden states go from (batch, seqlen, num_key_value_heads, head_dim)
    to (batch, seqlen, num_attention_heads, head_dim)"""
    batch, slen, num_key_value_heads, head_dim = hidden_states.shape
    if n_rep == 1:
        return hidden_states
    hidden_states = hidden_states[:, :, :,
                                  None, :].expand(batch, slen,
                                                  num_key_value_heads, n_rep,
                                                  head_dim)
    return hidden_states.reshape(batch, slen, num_key_value_heads * n_rep,
                                 head_dim)


@sequence_parallel_wrapper
def flash_attn_wo_mask(query_states,
                       key_states,
                       value_states,
                       causal,
                       dropout_rate=0.0):
    attn_output = flash_attn_func(
        query_states, key_states, value_states, dropout_rate, causal=causal)
    return attn_output


@sequence_parallel_wrapper
def flash_attn_w_mask(
        query_states,  # bs, q_len, nhead, h_dim
        key_states,
        value_states,
        attention_mask,
        causal,
        dropout_rate=0.0):
    batch_size, q_len = query_states.shape[:2]
    query_states, key_states, value_states, indices_q, \
        cu_seq_lens, max_seq_lens = upad_qkv(
            query_states, key_states, value_states, attention_mask, q_len)

    cu_seqlens_q, cu_seqlens_k = cu_seq_lens
    max_seqlen_in_batch_q, max_seqlen_in_batch_k = max_seq_lens
    attn_output_unpad = flash_attn_varlen_func(
        query_states,
        key_states,
        value_states,
        cu_seqlens_q=cu_seqlens_q,
        cu_seqlens_k=cu_seqlens_k,
        max_seqlen_q=max_seqlen_in_batch_q,
        max_seqlen_k=max_seqlen_in_batch_k,
        dropout_p=dropout_rate,
        causal=causal,
    )
    attn_output = pad_input(attn_output_unpad, indices_q, batch_size, q_len)
    return attn_output


@sequence_parallel_wrapper
def flash_attn1_pytorch(query_states, key_states, value_states, *args,
                        **kwargs):
    # hacky: pytorch flash attn need (bs, n_head, seq_len, h_dim)
    query_states = query_states.transpose(1, 2)
    key_states = key_states.transpose(1, 2)
    value_states = value_states.transpose(1, 2)
    attn_output = F.scaled_dot_product_attention(query_states, key_states,
                                                 value_states, *args, **kwargs)
    attn_output = attn_output.transpose(1, 2)
    return attn_output


@sequence_parallel_wrapper
def varlen_flash_attn(query_states, key_states, value_states, cumulative_len,
                      max_seqlen):
    q_unpad, k_unpad, v_unpad = query_states.flatten(0, 1), key_states.flatten(
        0, 1), value_states.flatten(0, 1)
    attn_output = flash_attn_varlen_func(
        q_unpad,
        k_unpad,
        v_unpad,
        cumulative_len,
        cumulative_len,
        max_seqlen,
        max_seqlen,
        0,
        return_attn_probs=False,
        causal=True,
    )
    attn_output = attn_output.unsqueeze(0)
    return attn_output


def llama_attn_forward_legacy(
>>>>>>> 2c0fa5ac
    self,
    hidden_states: torch.Tensor,
    attention_mask: Optional[torch.LongTensor] = None,
    position_ids: Optional[torch.LongTensor] = None,
    past_key_value: Optional[Cache] = None,
    output_attentions: bool = False,
    use_cache: bool = False,
    cache_position: Optional[torch.LongTensor] = None,
    **kwargs,
):
    # Modified from https://github.com/huggingface/transformers/blob/66ce9593fdb8e340df546ddd0774eb444f17a12c/src/transformers/models/llama/modeling_llama.py#L422  # noqa:E501
    output_attentions = False

    bsz, q_len, _ = hidden_states.size()

    query_states = self.q_proj(hidden_states)
    key_states = self.k_proj(hidden_states)
    value_states = self.v_proj(hidden_states)

    # Flash attention requires the input to have the shape
    # batch_size x seq_length x head_dim x hidden_dim
    # therefore we just need to keep the original shape
    query_states = query_states.view(bsz, q_len, self.num_heads,
                                     self.head_dim).transpose(1, 2)
    key_states = key_states.view(bsz, q_len, self.num_key_value_heads,
                                 self.head_dim).transpose(1, 2)
    value_states = value_states.view(bsz, q_len, self.num_key_value_heads,
                                     self.head_dim).transpose(1, 2)

    cos, sin = self.rotary_emb(value_states, position_ids)
    query_states, key_states = apply_rotary_pos_emb(query_states, key_states,
                                                    cos, sin)

    past_key_value = getattr(self, 'past_key_value', past_key_value)

    if past_key_value is not None:
        # sin and cos are specific to RoPE models;
        # cache_position needed for the static cache
        cache_kwargs = {
            'sin': sin,
            'cos': cos,
            'cache_position': cache_position
        }
        key_states, value_states = past_key_value.update(
            key_states, value_states, self.layer_idx, cache_kwargs)

    # repeat kv for sequence parallel
    key_states = repeat_kv(key_states, self.num_key_value_groups)
    value_states = repeat_kv(value_states, self.num_key_value_groups)

    # flash attn 2 need (bs, seq_len, nhead, h_dim)
    query_states = query_states.transpose(1, 2)
    key_states = key_states.transpose(1, 2)
    value_states = value_states.transpose(1, 2)

    if SUPPORT_FLASH2:
<<<<<<< HEAD

        # In PEFT, usually we cast the layer norms in float32 for training
        # stability reasons therefore the input hidden states gets silently casted
        # in float32. Hence, we need cast them back in the correct dtype just to
        # be sure everything works as expected.
        # This might slowdown training & inference so it is recommended to not cast
        # the LayerNorms in fp32. (LlamaRMSNorm handles it correctly)

        input_dtype = query_states.dtype
        if input_dtype == torch.float32:
            if torch.is_autocast_enabled():
                target_dtype = torch.get_autocast_gpu_dtype()
            # Handle the case where the model is quantized
            elif hasattr(self.config, '_pre_quantization_dtype'):
                target_dtype = self.config._pre_quantization_dtype
            else:
                target_dtype = self.q_proj.weight.dtype

            query_states = query_states.to(target_dtype)
            key_states = key_states.to(target_dtype)
            value_states = value_states.to(target_dtype)

        query_states = query_states.transpose(1, 2)
        key_states = key_states.transpose(1, 2)
        value_states = value_states.transpose(1, 2)

        dropout_rate = self.attention_dropout if self.training else 0.0

        attn_output = self._flash_attention_forward(
            query_states,
            key_states,
            value_states,
            attention_mask,
            q_len,
            dropout=dropout_rate)
=======
        causal = self.is_causal and q_len != 1

        if attention_mask is not None:
            attn_output = flash_attn_w_mask(
                query_states,
                key_states,
                value_states,
                attention_mask,
                causal,
                training=self.training)
        else:
            attn_output = flash_attn_wo_mask(
                query_states,
                key_states,
                value_states,
                causal,
                training=self.training)
>>>>>>> 2c0fa5ac
    else:
        # use flash attention implemented by pytorch
        attn_output = flash_attn1_pytorch(
            query_states,
            key_states,
            value_states,
            attn_mask=attention_mask,
            training=self.training)

    attn_output = attn_output.reshape(bsz, q_len,
                                      self.hidden_size).contiguous()
    attn_output = self.o_proj(attn_output)

    if not output_attentions:
        attn_weights = None

    return attn_output, attn_weights, past_key_value


def llama_attn_forward_legacy(
    self,
    hidden_states: torch.Tensor,
    attention_mask: Optional[torch.Tensor] = None,
    position_ids: Optional[torch.LongTensor] = None,
    past_key_value: Optional[Cache] = None,
    output_attentions: bool = False,
    use_cache: bool = False,
    **kwargs,
) -> Tuple[torch.Tensor, Optional[torch.Tensor],
           Optional[Tuple[torch.Tensor]]]:
    # LlamaFlashAttention2 attention does not support output_attentions
    if 'padding_mask' in kwargs:
        warnings.warn(
            'Passing `padding_mask` is deprecated and will be removed in v4.37'
            ' Please make sure use `attention_mask` instead.`')

        # overwrite attention_mask with padding_mask
        attention_mask = kwargs.pop('padding_mask')

    output_attentions = False

    bsz, q_len, _ = hidden_states.size()

    query_states = self.q_proj(hidden_states)
    key_states = self.k_proj(hidden_states)
    value_states = self.v_proj(hidden_states)

    # Flash attention requires the input to have the shape
    # batch_size x seq_length x head_dim x hidden_dim
    # therefore we just need to keep the original shape
    query_states = query_states.view(bsz, q_len, self.num_heads,
                                     self.head_dim).transpose(1, 2)
    key_states = key_states.view(bsz, q_len, self.num_key_value_heads,
                                 self.head_dim).transpose(1, 2)
    value_states = value_states.view(bsz, q_len, self.num_key_value_heads,
                                     self.head_dim).transpose(1, 2)

    kv_seq_len = key_states.shape[-2]
    if past_key_value is not None:
        kv_seq_len += past_key_value.get_usable_length(kv_seq_len,
                                                       self.layer_idx)

    if self.training:
        assert position_ids is not None
        cos, sin = self.rotary_emb(
            value_states, seq_len=position_ids.max() + 1)
    else:
        cos, sin = self.rotary_emb(value_states, seq_len=kv_seq_len)
    query_states, key_states = apply_rotary_pos_emb(query_states, key_states,
                                                    cos, sin, position_ids)

    if past_key_value is not None:
        cache_kwargs = {'sin': sin, 'cos': cos}  # Specific to RoPE models
        key_states, value_states = past_key_value.update(
            key_states, value_states, self.layer_idx, cache_kwargs)

    # TODO: These transpose are quite inefficient but Flash Attention
    # requires the layout [batch_size, sequence_length, num_heads, head_dim].
    # We would need to refactor the KV cache
    # to be able to avoid many of these transpose/reshape/view.
    query_states = query_states.transpose(1, 2)
    key_states = key_states.transpose(1, 2)
    value_states = value_states.transpose(1, 2)

    dropout_rate = self.attention_dropout if self.training else 0.0

    # In PEFT, usually we cast the layer norms in float32 for training
    # stability reasons, therefore the input hidden states gets silently
    # casted in float32. Hence, we need cast them back in the correct dtype
    # just to be sure everything works as expected.
    # This might slowdown training & inference so it is recommended to not
    # cast the LayerNorms in fp32. (LlamaRMSNorm handles it correctly)
    input_dtype = query_states.dtype
    if input_dtype == torch.float32:
        # Handle the case where the model is quantized
        if hasattr(self.config, '_pre_quantization_dtype'):
            target_dtype = self.config._pre_quantization_dtype
        else:
            target_dtype = self.q_proj.weight.dtype

        logger.warning_once(
            f'The input hidden states seems to be silently casted in float32, '
            f'this might be related to the fact you have upcasted embedding '
            f'or layer norm layers in float32. We will cast back the input in'
            f' {target_dtype}.')

        query_states = query_states.to(target_dtype)
        key_states = key_states.to(target_dtype)
        value_states = value_states.to(target_dtype)

    # flash attn
    if not self._flash_attn_uses_top_left_mask:
        causal = self.is_causal
    else:
        # TODO: Remove the `q_len != 1` check once Flash Attention for RoCm
        # is bumped to 2.1. For details, please see the comment in
        # LlamaFlashAttention2 __init__.
        causal = self.is_causal and q_len != 1

    # repeat kv for sequence parallel
    key_states = repeat_kv_bshd(key_states, self.num_key_value_groups)
    value_states = repeat_kv_bshd(value_states, self.num_key_value_groups)

    if attention_mask is not None:
        attn_output = flash_attn_w_mask(
            query_states,
            key_states,
            value_states,
            attention_mask,
            causal,
            dropout_rate,
            training=self.training)
    else:
        attn_output = flash_attn_wo_mask(
            query_states,
            key_states,
            value_states,
            causal,
            dropout_rate,
            training=self.training)

    attn_output = attn_output.reshape(bsz, q_len, self.hidden_size)
    attn_output = self.o_proj(attn_output)

    if not output_attentions:
        attn_weights = None

    return attn_output, attn_weights, past_key_value


def llama_varlen_attn_forward(
    self,
    hidden_states: torch.Tensor,
    attention_mask: Optional[torch.Tensor] = None,
    position_ids: Optional[torch.LongTensor] = None,
    past_key_value: Optional[Cache] = None,
    output_attentions: bool = False,
    use_cache: bool = False,
    cache_position: Optional[torch.LongTensor] = None,
    **kwargs,
) -> Tuple[torch.Tensor, Optional[torch.Tensor],
           Optional[Tuple[torch.Tensor]]]:
    is_training = self.training

    message_hub = MessageHub.get_instance('varlen_attn_args')
    rank = dist.get_rank()
    cumulative_len = message_hub.get_info(f'cumulative_len_rank_{rank}')
    max_seqlen = message_hub.get_info(f'max_seqlen_rank_{rank}')
    assert is_training == (cumulative_len is not None)

    if 'padding_mask' in kwargs:
        warnings.warn('Passing `padding_mask` is deprecated and will be '
                      'removed in v4.37. Please make sure use '
                      '`attention_mask` instead.`')
    bsz, q_len, _ = hidden_states.size()

    query_states = self.q_proj(hidden_states)
    key_states = self.k_proj(hidden_states)
    value_states = self.v_proj(hidden_states)

    query_states = query_states.view(bsz, q_len, self.num_heads,
                                     self.head_dim).transpose(1, 2)
    key_states = key_states.view(bsz, q_len, self.num_key_value_heads,
                                 self.head_dim).transpose(1, 2)
    value_states = value_states.view(bsz, q_len, self.num_key_value_heads,
                                     self.head_dim).transpose(1, 2)

    cos, sin = self.rotary_emb(value_states,
                               indexes if is_training else position_ids)
    query_states, key_states = apply_rotary_pos_emb(query_states, key_states,
                                                    cos, sin)

<<<<<<< HEAD
    past_key_value = getattr(self, 'past_key_value', past_key_value)
=======
    if is_training:
        cos, sin = self.rotary_emb(value_states, max_seqlen)
        query_states = apply_rotary_emb(query_states,
                                        cos[position_ids].squeeze(0),
                                        sin[position_ids].squeeze(0))
        key_states = apply_rotary_emb(key_states, cos[position_ids].squeeze(0),
                                      sin[position_ids].squeeze(0))
    else:
        query_states = query_states.transpose(1, 2)
        key_states = key_states.transpose(1, 2)
        value_states = value_states.transpose(1, 2)
        cos, sin = self.rotary_emb(value_states, kv_seq_len)
        query_states, key_states = apply_rotary_pos_emb(
            query_states, key_states, cos, sin, position_ids)
>>>>>>> 2c0fa5ac

    if past_key_value is not None:
        # sin and cos are specific to RoPE models;
        # cache_position needed for the static cache
        cache_kwargs = {
            'sin': sin,
            'cos': cos,
            'cache_position': cache_position
        }
        key_states, value_states = past_key_value.update(
            key_states, value_states, self.layer_idx, cache_kwargs)

    query_states = query_states.transpose(1, 2)
    key_states = key_states.transpose(1, 2)
    value_states = value_states.transpose(1, 2)

    dropout_rate = self.attention_dropout if self.training else 0.0

    # In PEFT, usually we cast the layer norms in float32 for training
    # stability reasons therefore the input hidden states gets silently casted
    # in float32. Hence, we need cast them back in the correct dtype
    # just to be sure everything works as expected.
    # This might slowdown training & inference so it is recommended to not
    # cast the LayerNorms in fp32. (LlamaRMSNorm handles it correctly)

    input_dtype = query_states.dtype
    if input_dtype == torch.float32:
        if torch.is_autocast_enabled():
            target_dtype = torch.get_autocast_gpu_dtype()
        # Handle the case where the model is quantized
        elif hasattr(self.config, '_pre_quantization_dtype'):
            target_dtype = self.config._pre_quantization_dtype
        else:
            target_dtype = self.q_proj.weight.dtype

        query_states = query_states.to(target_dtype)
        key_states = key_states.to(target_dtype)
        value_states = value_states.to(target_dtype)

    # repeat kv for sequence parallel
    key_states = repeat_kv_bshd(key_states, self.num_key_value_groups)
    value_states = repeat_kv_bshd(value_states, self.num_key_value_groups)

    assert SUPPORT_FLASH2
    if is_training:
<<<<<<< HEAD
        q_unpad, k_unpad, v_unpad = query_states.flatten(
            0, 1), key_states.flatten(0, 1), value_states.flatten(0, 1)
        cumulative_len = torch.cat(cumulative_len, dim=0)
        attn_output = flash_attn_varlen_func(
            q_unpad,
            k_unpad,
            v_unpad,
            cumulative_len,
            cumulative_len,
            max_seqlen,
            max_seqlen,
            dropout_rate,
            return_attn_probs=False,
            causal=True,
        )
    else:
        attn_output = flash_attn_func(
            query_states,
            key_states,
            value_states,
            dropout_p=dropout_rate,
            causal=True)
=======
        attn_output = varlen_flash_attn(query_states, key_states, value_states,
                                        cumulative_len, max_seqlen)
    else:
        attn_output = flash_attn_wo_mask(
            query_states,
            key_states,
            value_states,
            causal=True,
            training=False)
>>>>>>> 2c0fa5ac

    attn_output = attn_output.reshape(bsz, q_len, self.hidden_size)
    attn_output = self.o_proj(attn_output)

    return attn_output, None, past_key_value


def llama_varlen_attn_forward_legacy(
    self,
    hidden_states: torch.Tensor,
    attention_mask: Optional[torch.Tensor] = None,
    position_ids: Optional[torch.LongTensor] = None,
    past_key_value: Optional[Cache] = None,
    output_attentions: bool = False,
    use_cache: bool = False,
    **kwargs,
) -> Tuple[torch.Tensor, Optional[torch.Tensor],
           Optional[Tuple[torch.Tensor]]]:
    is_training = self.training

    message_hub = MessageHub.get_instance('varlen_attn_args')
    rank = dist.get_rank()
    cumulative_len = message_hub.get_info(f'cumulative_len_rank_{rank}')
    max_seqlen = message_hub.get_info(f'max_seqlen_rank_{rank}')
    assert is_training == (cumulative_len is not None)

    if 'padding_mask' in kwargs:
        warnings.warn('Passing `padding_mask` is deprecated and will be '
                      'removed in v4.37. Please make sure use '
                      '`attention_mask` instead.`')
    bsz, q_len, _ = hidden_states.size()

    if self.config.pretraining_tp > 1:
        key_value_slicing = (
            self.num_key_value_heads *  # noqa: W504
            self.head_dim) // self.config.pretraining_tp
        query_slices = self.q_proj.weight.split(
            (self.num_heads * self.head_dim) // self.config.pretraining_tp,
            dim=0)
        key_slices = self.k_proj.weight.split(key_value_slicing, dim=0)
        value_slices = self.v_proj.weight.split(key_value_slicing, dim=0)

        query_states = [
            F.linear(hidden_states, query_slices[i])
            for i in range(self.config.pretraining_tp)
        ]
        query_states = torch.cat(query_states, dim=-1)

        key_states = [
            F.linear(hidden_states, key_slices[i])
            for i in range(self.config.pretraining_tp)
        ]
        key_states = torch.cat(key_states, dim=-1)

        value_states = [
            F.linear(hidden_states, value_slices[i])
            for i in range(self.config.pretraining_tp)
        ]
        value_states = torch.cat(value_states, dim=-1)

    else:
        query_states = self.q_proj(hidden_states)
        key_states = self.k_proj(hidden_states)
        value_states = self.v_proj(hidden_states)

    query_states = query_states.view(bsz, q_len, self.num_heads, self.head_dim)
    key_states = key_states.view(bsz, q_len, self.num_key_value_heads,
                                 self.head_dim)
    value_states = value_states.view(bsz, q_len, self.num_key_value_heads,
                                     self.head_dim)

    kv_seq_len = key_states.shape[-3]
    if past_key_value is not None:
        if self.layer_idx is None:
            raise ValueError(
                'The cache structure has changed since version v4.36. '
                f'If you are using {self.__class__.__name__} '
                'for auto-regressive decoding with k/v caching, '
                'please make sure to initialize the attention class '
                'with a layer index.')
        kv_seq_len += past_key_value.get_usable_length(kv_seq_len,
                                                       self.layer_idx)

    if is_training:
        cos, sin = self.rotary_emb(value_states, max_seqlen)
        query_states = apply_rotary_emb(query_states,
                                        cos[position_ids].squeeze(0),
                                        sin[position_ids].squeeze(0))
        key_states = apply_rotary_emb(key_states, cos[position_ids].squeeze(0),
                                      sin[position_ids].squeeze(0))
    else:
        query_states = query_states.transpose(1, 2)
        key_states = key_states.transpose(1, 2)
        value_states = value_states.transpose(1, 2)
        cos, sin = self.rotary_emb(value_states, kv_seq_len)
        query_states, key_states = apply_rotary_pos_emb(
            query_states, key_states, cos, sin, position_ids)

        if past_key_value is not None:
            cache_kwargs = {'sin': sin, 'cos': cos}  # Specific to RoPE models
            key_states, value_states = past_key_value.update(
                key_states, value_states, self.layer_idx, cache_kwargs)

        query_states = query_states.transpose(1, 2)
        key_states = key_states.transpose(1, 2)
        value_states = value_states.transpose(1, 2)

    # repeat kv for sequence parallel
    key_states = repeat_kv_bshd(key_states, self.num_key_value_groups)
    value_states = repeat_kv_bshd(value_states, self.num_key_value_groups)

    assert SUPPORT_FLASH2
    if is_training:
        attn_output = varlen_flash_attn(query_states, key_states, value_states,
                                        cumulative_len, max_seqlen)
    else:
        attn_output = flash_attn_wo_mask(
            query_states,
            key_states,
            value_states,
            causal=True,
            training=False)

    attn_output = attn_output.reshape(bsz, q_len, self.hidden_size)

    if self.config.pretraining_tp > 1:
        attn_output = attn_output.split(
            self.hidden_size // self.config.pretraining_tp, dim=2)
        o_proj_slices = self.o_proj.weight.split(
            self.hidden_size // self.config.pretraining_tp, dim=1)
        attn_output = sum([
            F.linear(attn_output[i], o_proj_slices[i])
            for i in range(self.config.pretraining_tp)
        ])
    else:
        attn_output = self.o_proj(attn_output)

    # Due to the implementation of the PyTorch version of flash attention,
    # even when the output_attentions flag is set to True, it is not possible
    # to return the attn_weights.
    return attn_output, None, past_key_value<|MERGE_RESOLUTION|>--- conflicted
+++ resolved
@@ -6,13 +6,9 @@
 import torch.distributed as dist
 import torch.nn.functional as F
 from mmengine import MessageHub
-<<<<<<< HEAD
 from transformers.models.llama.modeling_llama import (apply_rotary_pos_emb,
                                                       repeat_kv)
-=======
-from transformers.models.llama.modeling_llama import apply_rotary_pos_emb
-from transformers.utils import logging
->>>>>>> 2c0fa5ac
+from transformers.utils import is_flash_attn_greater_or_equal_2_10
 
 from xtuner.parallel.sequence import sequence_parallel_wrapper
 from .triton_kernels import apply_rotary_emb
@@ -33,37 +29,6 @@
 
     class Cache:
         pass
-
-
-<<<<<<< HEAD
-def llama_attn_forward(
-=======
-logger = logging.get_logger(__name__)
-
-
-def rotate_half(x):
-    """Rotates half the hidden dims of the input."""
-    x1 = x[..., :x.shape[-1] // 2]
-    x2 = x[..., x.shape[-1] // 2:]
-    return torch.cat((-x2, x1), dim=-1)
-
-
-def repeat_kv(hidden_states: torch.Tensor, n_rep: int) -> torch.Tensor:
-    """This is the equivalent of torch.repeat_interleave(x, dim=1,
-    repeats=n_rep).
-
-    The hidden states go from (batch, num_key_value_heads, seqlen, head_dim) to
-    (batch, num_attention_heads, seqlen, head_dim)
-    """
-    batch, num_key_value_heads, slen, head_dim = hidden_states.shape
-    if n_rep == 1:
-        return hidden_states
-    hidden_states = hidden_states[:, :,
-                                  None, :, :].expand(batch,
-                                                     num_key_value_heads,
-                                                     n_rep, slen, head_dim)
-    return hidden_states.reshape(batch, num_key_value_heads * n_rep, slen,
-                                 head_dim)
 
 
 def repeat_kv_bshd(hidden_states: torch.Tensor, n_rep: int) -> torch.Tensor:
@@ -135,8 +100,12 @@
 
 
 @sequence_parallel_wrapper
-def varlen_flash_attn(query_states, key_states, value_states, cumulative_len,
-                      max_seqlen):
+def varlen_flash_attn(query_states,
+                      key_states,
+                      value_states,
+                      cumulative_len,
+                      max_seqlen,
+                      dropout_rate=0.):
     q_unpad, k_unpad, v_unpad = query_states.flatten(0, 1), key_states.flatten(
         0, 1), value_states.flatten(0, 1)
     attn_output = flash_attn_varlen_func(
@@ -147,7 +116,7 @@
         cumulative_len,
         max_seqlen,
         max_seqlen,
-        0,
+        dropout_p=dropout_rate,
         return_attn_probs=False,
         causal=True,
     )
@@ -155,8 +124,7 @@
     return attn_output
 
 
-def llama_attn_forward_legacy(
->>>>>>> 2c0fa5ac
+def llama_attn_forward(
     self,
     hidden_states: torch.Tensor,
     attention_mask: Optional[torch.LongTensor] = None,
@@ -203,17 +171,7 @@
         key_states, value_states = past_key_value.update(
             key_states, value_states, self.layer_idx, cache_kwargs)
 
-    # repeat kv for sequence parallel
-    key_states = repeat_kv(key_states, self.num_key_value_groups)
-    value_states = repeat_kv(value_states, self.num_key_value_groups)
-
-    # flash attn 2 need (bs, seq_len, nhead, h_dim)
-    query_states = query_states.transpose(1, 2)
-    key_states = key_states.transpose(1, 2)
-    value_states = value_states.transpose(1, 2)
-
     if SUPPORT_FLASH2:
-<<<<<<< HEAD
 
         # In PEFT, usually we cast the layer norms in float32 for training
         # stability reasons therefore the input hidden states gets silently casted
@@ -242,15 +200,17 @@
 
         dropout_rate = self.attention_dropout if self.training else 0.0
 
-        attn_output = self._flash_attention_forward(
-            query_states,
-            key_states,
-            value_states,
-            attention_mask,
-            q_len,
-            dropout=dropout_rate)
-=======
-        causal = self.is_causal and q_len != 1
+        if is_flash_attn_greater_or_equal_2_10():
+            causal = self.is_causal
+        else:
+            # TODO: Remove the `q_len != 1` check once Flash Attention for RoCm
+            # is bumped to 2.1. For details, please see the comment in
+            # LlamaFlashAttention2 __init__.
+            causal = self.is_causal and q_len != 1
+
+        # repeat kv for sequence parallel
+        key_states = repeat_kv_bshd(key_states, self.num_key_value_groups)
+        value_states = repeat_kv_bshd(value_states, self.num_key_value_groups)
 
         if attention_mask is not None:
             attn_output = flash_attn_w_mask(
@@ -259,6 +219,7 @@
                 value_states,
                 attention_mask,
                 causal,
+                dropout_rate,
                 training=self.training)
         else:
             attn_output = flash_attn_wo_mask(
@@ -266,16 +227,16 @@
                 key_states,
                 value_states,
                 causal,
+                dropout_rate,
                 training=self.training)
->>>>>>> 2c0fa5ac
     else:
+        # repeat k/v heads if n_kv_heads < n_heads
+        key_states = repeat_kv(key_states, self.num_key_value_groups)
+        value_states = repeat_kv(value_states, self.num_key_value_groups)
         # use flash attention implemented by pytorch
-        attn_output = flash_attn1_pytorch(
-            query_states,
-            key_states,
-            value_states,
-            attn_mask=attention_mask,
-            training=self.training)
+        attn_output = F.scaled_dot_product_attention(
+            query_states, key_states, value_states, attn_mask=attention_mask)
+        attn_output = attn_output.transpose(1, 2).contiguous()
 
     attn_output = attn_output.reshape(bsz, q_len,
                                       self.hidden_size).contiguous()
@@ -298,16 +259,11 @@
     **kwargs,
 ) -> Tuple[torch.Tensor, Optional[torch.Tensor],
            Optional[Tuple[torch.Tensor]]]:
-    # LlamaFlashAttention2 attention does not support output_attentions
+    # Modified from https://github.com/huggingface/transformers/blob/ced9fd86f55ebb6b656c273f6e23f8ba50652f83/src/transformers/models/llama/modeling_llama.py#L331  # noqa:E501
     if 'padding_mask' in kwargs:
         warnings.warn(
-            'Passing `padding_mask` is deprecated and will be removed in v4.37'
-            ' Please make sure use `attention_mask` instead.`')
-
-        # overwrite attention_mask with padding_mask
-        attention_mask = kwargs.pop('padding_mask')
-
-    output_attentions = False
+            'Passing `padding_mask` is deprecated and will be removed in '
+            'v4.37. Please make sure use `attention_mask` instead.`')
 
     bsz, q_len, _ = hidden_states.size()
 
@@ -315,9 +271,6 @@
     key_states = self.k_proj(hidden_states)
     value_states = self.v_proj(hidden_states)
 
-    # Flash attention requires the input to have the shape
-    # batch_size x seq_length x head_dim x hidden_dim
-    # therefore we just need to keep the original shape
     query_states = query_states.view(bsz, q_len, self.num_heads,
                                      self.head_dim).transpose(1, 2)
     key_states = key_states.view(bsz, q_len, self.num_key_value_heads,
@@ -327,11 +280,17 @@
 
     kv_seq_len = key_states.shape[-2]
     if past_key_value is not None:
+        if self.layer_idx is None:
+            raise ValueError(
+                'The cache structure has changed since version v4.36. '
+                f'If you are using {self.__class__.__name__} '
+                'for auto-regressive decoding with k/v caching, '
+                'please make sure to initialize the attention class '
+                'with a layer index.')
         kv_seq_len += past_key_value.get_usable_length(kv_seq_len,
                                                        self.layer_idx)
-
+    assert position_ids is not None
     if self.training:
-        assert position_ids is not None
         cos, sin = self.rotary_emb(
             value_states, seq_len=position_ids.max() + 1)
     else:
@@ -344,78 +303,80 @@
         key_states, value_states = past_key_value.update(
             key_states, value_states, self.layer_idx, cache_kwargs)
 
-    # TODO: These transpose are quite inefficient but Flash Attention
-    # requires the layout [batch_size, sequence_length, num_heads, head_dim].
-    # We would need to refactor the KV cache
-    # to be able to avoid many of these transpose/reshape/view.
-    query_states = query_states.transpose(1, 2)
-    key_states = key_states.transpose(1, 2)
-    value_states = value_states.transpose(1, 2)
-
-    dropout_rate = self.attention_dropout if self.training else 0.0
-
-    # In PEFT, usually we cast the layer norms in float32 for training
-    # stability reasons, therefore the input hidden states gets silently
-    # casted in float32. Hence, we need cast them back in the correct dtype
-    # just to be sure everything works as expected.
-    # This might slowdown training & inference so it is recommended to not
-    # cast the LayerNorms in fp32. (LlamaRMSNorm handles it correctly)
-    input_dtype = query_states.dtype
-    if input_dtype == torch.float32:
-        # Handle the case where the model is quantized
-        if hasattr(self.config, '_pre_quantization_dtype'):
-            target_dtype = self.config._pre_quantization_dtype
+    if SUPPORT_FLASH2:
+
+        # In PEFT, usually we cast the layer norms in float32 for training
+        # stability reasons therefore the input hidden states gets silently casted
+        # in float32. Hence, we need cast them back in the correct dtype just to
+        # be sure everything works as expected.
+        # This might slowdown training & inference so it is recommended to not cast
+        # the LayerNorms in fp32. (LlamaRMSNorm handles it correctly)
+
+        input_dtype = query_states.dtype
+        if input_dtype == torch.float32:
+            if torch.is_autocast_enabled():
+                target_dtype = torch.get_autocast_gpu_dtype()
+            # Handle the case where the model is quantized
+            elif hasattr(self.config, '_pre_quantization_dtype'):
+                target_dtype = self.config._pre_quantization_dtype
+            else:
+                target_dtype = self.q_proj.weight.dtype
+
+            query_states = query_states.to(target_dtype)
+            key_states = key_states.to(target_dtype)
+            value_states = value_states.to(target_dtype)
+
+        query_states = query_states.transpose(1, 2)
+        key_states = key_states.transpose(1, 2)
+        value_states = value_states.transpose(1, 2)
+
+        dropout_rate = self.attention_dropout if self.training else 0.0
+
+        if is_flash_attn_greater_or_equal_2_10():
+            causal = self.is_causal
         else:
-            target_dtype = self.q_proj.weight.dtype
-
-        logger.warning_once(
-            f'The input hidden states seems to be silently casted in float32, '
-            f'this might be related to the fact you have upcasted embedding '
-            f'or layer norm layers in float32. We will cast back the input in'
-            f' {target_dtype}.')
-
-        query_states = query_states.to(target_dtype)
-        key_states = key_states.to(target_dtype)
-        value_states = value_states.to(target_dtype)
-
-    # flash attn
-    if not self._flash_attn_uses_top_left_mask:
-        causal = self.is_causal
+            # TODO: Remove the `q_len != 1` check once Flash Attention for RoCm
+            # is bumped to 2.1. For details, please see the comment in
+            # LlamaFlashAttention2 __init__.
+            causal = self.is_causal and q_len != 1
+
+        # repeat kv for sequence parallel
+        key_states = repeat_kv_bshd(key_states, self.num_key_value_groups)
+        value_states = repeat_kv_bshd(value_states, self.num_key_value_groups)
+
+        if attention_mask is not None:
+            attn_output = flash_attn_w_mask(
+                query_states,
+                key_states,
+                value_states,
+                attention_mask,
+                causal,
+                dropout_rate,
+                training=self.training)
+        else:
+            attn_output = flash_attn_wo_mask(
+                query_states,
+                key_states,
+                value_states,
+                causal,
+                dropout_rate,
+                training=self.training)
     else:
-        # TODO: Remove the `q_len != 1` check once Flash Attention for RoCm
-        # is bumped to 2.1. For details, please see the comment in
-        # LlamaFlashAttention2 __init__.
-        causal = self.is_causal and q_len != 1
-
-    # repeat kv for sequence parallel
-    key_states = repeat_kv_bshd(key_states, self.num_key_value_groups)
-    value_states = repeat_kv_bshd(value_states, self.num_key_value_groups)
-
-    if attention_mask is not None:
-        attn_output = flash_attn_w_mask(
-            query_states,
-            key_states,
-            value_states,
-            attention_mask,
-            causal,
-            dropout_rate,
-            training=self.training)
-    else:
-        attn_output = flash_attn_wo_mask(
-            query_states,
-            key_states,
-            value_states,
-            causal,
-            dropout_rate,
-            training=self.training)
+        # repeat k/v heads if n_kv_heads < n_heads
+        key_states = repeat_kv(key_states, self.num_key_value_groups)
+        value_states = repeat_kv(value_states, self.num_key_value_groups)
+        # use flash attention implemented by pytorch
+        attn_output = F.scaled_dot_product_attention(
+            query_states, key_states, value_states, attn_mask=attention_mask)
+        attn_output = attn_output.transpose(1, 2).contiguous()
 
     attn_output = attn_output.reshape(bsz, q_len, self.hidden_size)
     attn_output = self.o_proj(attn_output)
 
-    if not output_attentions:
-        attn_weights = None
-
-    return attn_output, attn_weights, past_key_value
+    # Due to the implementation of the PyTorch version of flash attention,
+    # even when the output_attentions flag is set to True, it is not possible
+    # to return the attn_weights.
+    return attn_output, None, past_key_value
 
 
 def llama_varlen_attn_forward(
@@ -455,29 +416,11 @@
     value_states = value_states.view(bsz, q_len, self.num_key_value_heads,
                                      self.head_dim).transpose(1, 2)
 
-    cos, sin = self.rotary_emb(value_states,
-                               indexes if is_training else position_ids)
+    cos, sin = self.rotary_emb(value_states, position_ids)
     query_states, key_states = apply_rotary_pos_emb(query_states, key_states,
                                                     cos, sin)
 
-<<<<<<< HEAD
     past_key_value = getattr(self, 'past_key_value', past_key_value)
-=======
-    if is_training:
-        cos, sin = self.rotary_emb(value_states, max_seqlen)
-        query_states = apply_rotary_emb(query_states,
-                                        cos[position_ids].squeeze(0),
-                                        sin[position_ids].squeeze(0))
-        key_states = apply_rotary_emb(key_states, cos[position_ids].squeeze(0),
-                                      sin[position_ids].squeeze(0))
-    else:
-        query_states = query_states.transpose(1, 2)
-        key_states = key_states.transpose(1, 2)
-        value_states = value_states.transpose(1, 2)
-        cos, sin = self.rotary_emb(value_states, kv_seq_len)
-        query_states, key_states = apply_rotary_pos_emb(
-            query_states, key_states, cos, sin, position_ids)
->>>>>>> 2c0fa5ac
 
     if past_key_value is not None:
         # sin and cos are specific to RoPE models;
@@ -517,38 +460,15 @@
         key_states = key_states.to(target_dtype)
         value_states = value_states.to(target_dtype)
 
-    # repeat kv for sequence parallel
-    key_states = repeat_kv_bshd(key_states, self.num_key_value_groups)
-    value_states = repeat_kv_bshd(value_states, self.num_key_value_groups)
-
     assert SUPPORT_FLASH2
     if is_training:
-<<<<<<< HEAD
-        q_unpad, k_unpad, v_unpad = query_states.flatten(
-            0, 1), key_states.flatten(0, 1), value_states.flatten(0, 1)
-        cumulative_len = torch.cat(cumulative_len, dim=0)
-        attn_output = flash_attn_varlen_func(
-            q_unpad,
-            k_unpad,
-            v_unpad,
-            cumulative_len,
-            cumulative_len,
-            max_seqlen,
-            max_seqlen,
-            dropout_rate,
-            return_attn_probs=False,
-            causal=True,
-        )
-    else:
-        attn_output = flash_attn_func(
+        attn_output = varlen_flash_attn(
             query_states,
             key_states,
             value_states,
-            dropout_p=dropout_rate,
-            causal=True)
-=======
-        attn_output = varlen_flash_attn(query_states, key_states, value_states,
-                                        cumulative_len, max_seqlen)
+            cumulative_len,
+            max_seqlen,
+            dropout_rate=dropout_rate)
     else:
         attn_output = flash_attn_wo_mask(
             query_states,
@@ -556,7 +476,6 @@
             value_states,
             causal=True,
             training=False)
->>>>>>> 2c0fa5ac
 
     attn_output = attn_output.reshape(bsz, q_len, self.hidden_size)
     attn_output = self.o_proj(attn_output)
@@ -589,38 +508,9 @@
                       '`attention_mask` instead.`')
     bsz, q_len, _ = hidden_states.size()
 
-    if self.config.pretraining_tp > 1:
-        key_value_slicing = (
-            self.num_key_value_heads *  # noqa: W504
-            self.head_dim) // self.config.pretraining_tp
-        query_slices = self.q_proj.weight.split(
-            (self.num_heads * self.head_dim) // self.config.pretraining_tp,
-            dim=0)
-        key_slices = self.k_proj.weight.split(key_value_slicing, dim=0)
-        value_slices = self.v_proj.weight.split(key_value_slicing, dim=0)
-
-        query_states = [
-            F.linear(hidden_states, query_slices[i])
-            for i in range(self.config.pretraining_tp)
-        ]
-        query_states = torch.cat(query_states, dim=-1)
-
-        key_states = [
-            F.linear(hidden_states, key_slices[i])
-            for i in range(self.config.pretraining_tp)
-        ]
-        key_states = torch.cat(key_states, dim=-1)
-
-        value_states = [
-            F.linear(hidden_states, value_slices[i])
-            for i in range(self.config.pretraining_tp)
-        ]
-        value_states = torch.cat(value_states, dim=-1)
-
-    else:
-        query_states = self.q_proj(hidden_states)
-        key_states = self.k_proj(hidden_states)
-        value_states = self.v_proj(hidden_states)
+    query_states = self.q_proj(hidden_states)
+    key_states = self.k_proj(hidden_states)
+    value_states = self.v_proj(hidden_states)
 
     query_states = query_states.view(bsz, q_len, self.num_heads, self.head_dim)
     key_states = key_states.view(bsz, q_len, self.num_key_value_heads,
@@ -642,11 +532,12 @@
 
     if is_training:
         cos, sin = self.rotary_emb(value_states, max_seqlen)
-        query_states = apply_rotary_emb(query_states,
-                                        cos[position_ids].squeeze(0),
-                                        sin[position_ids].squeeze(0))
-        key_states = apply_rotary_emb(key_states, cos[position_ids].squeeze(0),
-                                      sin[position_ids].squeeze(0))
+        # position_ids (1, seq_len)
+        # cos, sin  (1, seq_len, dim) -> (seq_len, dim)
+        cos = cos[position_ids].squeeze(0)
+        sin = sin[position_ids].squeeze(0)
+        query_states = apply_rotary_emb(query_states, cos, sin)
+        key_states = apply_rotary_emb(key_states, cos, sin)
     else:
         query_states = query_states.transpose(1, 2)
         key_states = key_states.transpose(1, 2)
@@ -668,31 +559,50 @@
     key_states = repeat_kv_bshd(key_states, self.num_key_value_groups)
     value_states = repeat_kv_bshd(value_states, self.num_key_value_groups)
 
+    dropout_rate = self.attention_dropout if self.training else 0.0
+
+    # In PEFT, usually we cast the layer norms in float32 for training
+    # stability reasons therefore the input hidden states gets silently casted
+    # in float32. Hence, we need cast them back in the correct dtype
+    # just to be sure everything works as expected.
+    # This might slowdown training & inference so it is recommended to not
+    # cast the LayerNorms in fp32. (LlamaRMSNorm handles it correctly)
+
+    input_dtype = query_states.dtype
+    if input_dtype == torch.float32:
+        if torch.is_autocast_enabled():
+            target_dtype = torch.get_autocast_gpu_dtype()
+        # Handle the case where the model is quantized
+        elif hasattr(self.config, '_pre_quantization_dtype'):
+            target_dtype = self.config._pre_quantization_dtype
+        else:
+            target_dtype = self.q_proj.weight.dtype
+
+        query_states = query_states.to(target_dtype)
+        key_states = key_states.to(target_dtype)
+        value_states = value_states.to(target_dtype)
+
     assert SUPPORT_FLASH2
     if is_training:
-        attn_output = varlen_flash_attn(query_states, key_states, value_states,
-                                        cumulative_len, max_seqlen)
+        attn_output = varlen_flash_attn(
+            query_states,
+            key_states,
+            value_states,
+            cumulative_len,
+            max_seqlen,
+            dropout_rate=dropout_rate)
     else:
         attn_output = flash_attn_wo_mask(
             query_states,
             key_states,
             value_states,
             causal=True,
+            dropout_rate=dropout_rate,
             training=False)
 
     attn_output = attn_output.reshape(bsz, q_len, self.hidden_size)
 
-    if self.config.pretraining_tp > 1:
-        attn_output = attn_output.split(
-            self.hidden_size // self.config.pretraining_tp, dim=2)
-        o_proj_slices = self.o_proj.weight.split(
-            self.hidden_size // self.config.pretraining_tp, dim=1)
-        attn_output = sum([
-            F.linear(attn_output[i], o_proj_slices[i])
-            for i in range(self.config.pretraining_tp)
-        ])
-    else:
-        attn_output = self.o_proj(attn_output)
+    attn_output = self.o_proj(attn_output)
 
     # Due to the implementation of the PyTorch version of flash attention,
     # even when the output_attentions flag is set to True, it is not possible
