--- conflicted
+++ resolved
@@ -27,6 +27,7 @@
     cohere=digit_version('4.40'),
     qwen2=digit_version('4.39'),
     qwen2_moe=digit_version('4.40'),
+    deepseekv2=digit_version('4.40'),
 )
 
 TRANSFORMERS_VERSION = digit_version(transformers.__version__)
@@ -456,7 +457,6 @@
     set_z3_leaf_modules(model, [Qwen2MoeSparseMoeBlock])
 
 
-<<<<<<< HEAD
 def dispatch_deepseek2_attn_forward(model, use_varlen_attn):
     if use_varlen_attn:
         assert SUPPORT_FLASH2 and SUPPORT_TRITON, \
@@ -485,23 +485,6 @@
                                                   module)
 
 
-def fix_deepseek2_moe_bug(model):
-    from .deepseek_v2 import moe_forward
-    for module in model.modules():
-        if type(module).__name__ == 'DeepseekV2MoE':
-            print_log('dispatch DeepseekV2MoE forward', 'current')
-            module.forward = types.MethodType(moe_forward, module)
-
-
-def set_deepseek2_moe_blocks_z3_leaf_modules(model):
-    from deepspeed.utils import set_z3_leaf_modules
-    moe_module_type = None
-    for module in model.modules():
-        if type(module).__name__ == 'DeepseekV2MoE':
-            moe_module_type = type(module)
-    assert moe_module_type is not None
-    set_z3_leaf_modules(model, [moe_module_type])
-=======
 def check_transformers_version(model):
 
     def check(model_name):
@@ -535,7 +518,8 @@
         check('qwen2moe')
     elif 'qwen2' in model_name:
         check('qwen2')
->>>>>>> 0d148dcb
+    elif 'deepseekv2' in model_name:
+        check('deepseekv2')
 
 
 def dispatch_modules(model, use_varlen_attn=False):
@@ -585,7 +569,6 @@
             set_qwen_moe_blocks_z3_leaf_modules(model)
     elif 'deepseekv2' in model_name:
         dispatch_deepseek2_attn_forward(model, use_varlen_attn)
-        fix_deepseek2_moe_bug(model)
 
 
 __all__ = ['dispatch_modules']