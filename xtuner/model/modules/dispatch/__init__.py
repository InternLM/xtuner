# Copyright (c) OpenMMLab. All rights reserved.
import logging
import os
import types

import torch
import transformers
from mmengine import print_log
from mmengine.utils import digit_version

from .baichuan import (baichuan2_norm_head_forward, baichuan_7b_attn_forward,
                       baichuan_13b_attn_forward)
from .yi import yi_attn_forward

IS_LOW_VERSION_TRANSFORMERS = digit_version(
    transformers.__version__) < digit_version('4.38')
SUPPORT_FLASH1 = digit_version(torch.__version__) >= digit_version('2.0.0')
SUPPORT_FLASH2 = False

try:
    from flash_attn import flash_attn_func  # pre-check # noqa: F401

    SUPPORT_FLASH2 = True
except ImportError:
    pass

SUPPORT_FLASH = SUPPORT_FLASH1 or SUPPORT_FLASH2

USE_TRITON_KERNEL = bool(os.getenv('USE_TRITON_KERNEL', default=0))
SUPPORT_TRITON = False
try:
    import triton  # pre-check # noqa: F401
    import triton.language as tl  # pre-check # noqa: F401
    SUPPORT_TRITON = True
except ImportError:
    if USE_TRITON_KERNEL:
        raise RuntimeError(
            'USE_TRITON_KERNEL is set to 1, but triton has not been installed.'
            ' Run `pip install triton==2.1.0` to install triton.')

NO_ATTN_WEIGHTS_MSG = (
    'Due to the implementation of the PyTorch version of flash attention, '
    'even when the `output_attentions` flag is set to True, it is not '
    'possible to return the `attn_weights`.')


def dispatch_llama_attn_forward(model, use_varlen_attn):
    if use_varlen_attn:
        assert SUPPORT_FLASH2 and SUPPORT_TRITON, \
            'flash_attn and triton is required if you want to use varlen_attn.'
    elif not SUPPORT_FLASH2:
        return

    from .llama import (llama_attn_forward, llama_attn_forward_legacy,
                        llama_varlen_attn_forward,
                        llama_varlen_attn_forward_legacy)

    print_log(NO_ATTN_WEIGHTS_MSG, 'current', logging.WARNING)
    for module in model.modules():
        # Do not need to dispatch if
        # type(module).__name__ == 'LlamaSdpaAttention', as flash_attn is
        # required when using sequence parallel
        if type(module).__name__ in ('LlamaAttention', 'LlamaFlashAttention2'):
            if use_varlen_attn:
                print_log('dispatch llama varlen attn forward', 'current')
                if IS_LOW_VERSION_TRANSFORMERS:
                    module.forward = types.MethodType(
                        llama_varlen_attn_forward_legacy, module)
                else:
                    module.forward = types.MethodType(
                        llama_varlen_attn_forward, module)
            else:
                print_log('dispatch llama attn forward', 'current')
                if IS_LOW_VERSION_TRANSFORMERS:
                    module.forward = types.MethodType(
                        llama_attn_forward_legacy, module)
                else:
                    module.forward = types.MethodType(llama_attn_forward,
                                                      module)


def dispatch_llama_rmsnorm_forward(model):
    if not SUPPORT_TRITON:
        return

    from .triton_kernels import rms_norm_forward

    for module in model.modules():
        if type(module).__name__ == 'LlamaRMSNorm':
            print_log('dispatch llama rmsnorm forward', 'current')
            module.forward = types.MethodType(rms_norm_forward, module)


def dispatch_internlm_attn_forward(model, use_varlen_attn):
    if use_varlen_attn:
        assert SUPPORT_FLASH2 and SUPPORT_TRITON, \
            'flash_attn and triton is required if you want to use varlen_attn.'
    elif not SUPPORT_FLASH:
        return

    from .internlm import internlm_attn_forward, internlm_varlen_attn_forward

    print_log(NO_ATTN_WEIGHTS_MSG, 'current', logging.WARNING)
    for module in model.modules():
        if type(module).__name__ == 'InternLMAttention':
            if use_varlen_attn:
                print_log('dispatch internlm varlen attn forward', 'current')
                module.forward = types.MethodType(internlm_varlen_attn_forward,
                                                  module)
            else:
                print_log('dispatch internlm attn forward', 'current')
                module.forward = types.MethodType(internlm_attn_forward,
                                                  module)


def dispatch_internlm2_attn_forward(model, use_varlen_attn):
    if use_varlen_attn:
        assert SUPPORT_FLASH2 and SUPPORT_TRITON, \
            'flash_attn and triton is required if you want to use varlen_attn.'
    elif not SUPPORT_FLASH:
        return

    from .internlm2 import (internlm2_attn_forward,
                            internlm2_varlen_attn_forward)

    print_log(NO_ATTN_WEIGHTS_MSG, 'current', logging.WARNING)
    for module in model.modules():
        if type(module).__name__ in ('InternLM2Attention',
                                     'InternLM2FlashAttention2'):
            if use_varlen_attn:
                print_log('dispatch internlm2 varlen attn forward', 'current')
                module.forward = types.MethodType(
                    internlm2_varlen_attn_forward, module)
            else:
                print_log('dispatch internlm2 attn forward', 'current')
                module.forward = types.MethodType(internlm2_attn_forward,
                                                  module)


def dispatch_internlm_rmsnorm_forward(model):
    if not SUPPORT_TRITON:
        return

    from .triton_kernels import rms_norm_forward

    for module in model.modules():
        if type(module).__name__ == 'InternLMRMSNorm':
            print_log('dispatch internlm rmsnorm forward', 'current')
            module.forward = types.MethodType(rms_norm_forward, module)


def dispatch_internlm2_rmsnorm_forward(model):
    if not SUPPORT_TRITON:
        return

    from .triton_kernels import rms_norm_forward

    for module in model.modules():
        if type(module).__name__ == 'InternLM2RMSNorm':
            print_log('dispatch internlm2 rmsnorm forward', 'current')
            module.forward = types.MethodType(rms_norm_forward, module)


def replace_internlm_rote(model):
    from .internlm import InternLMRotaryEmbedding

    def traverse(module):
        for name, child in module.named_children():
            if type(child).__name__ in (
                    'InternLMRotaryEmbedding',
                    'InternLMDynamicNTKScalingRotaryEmbedding'):
                print_log('replace internlm rope', 'current')
                dim_model = child.inv_freq.shape[0] * 2
                child_new = InternLMRotaryEmbedding(
                    dim_model, child.max_seq_len_cached).to(
                        device=child.inv_freq.device,
                        dtype=child.inv_freq.dtype)
                setattr(module, name, child_new)
            else:
                traverse(child)

    traverse(model)


def replace_internlm2_rote(model):
    from .internlm2 import InternLM2RotaryEmbedding

    rotary_base = model.config.rope_theta

    def traverse(module):
        for name, child in module.named_children():
            if type(child).__name__ in (
                    'InternLM2RotaryEmbedding',
                    'InternLM2LinearScalingRotaryEmbedding',
                    'InternLM2DynamicNTKScalingRotaryEmbedding'):
                print_log('replace internlm2 rope', 'current')
                dim_model = child.inv_freq.shape[0] * 2
                child_new = InternLM2RotaryEmbedding(
                    dim_model, child.max_position_embeddings, rotary_base).to(
                        device=child.inv_freq.device,
                        dtype=child.inv_freq.dtype)
                setattr(module, name, child_new)
            else:
                traverse(child)

    traverse(model)


def dispath_baichuan2_norm_head_forward(model):
    print_log('dispatch baichuan2 NormHead forward', 'current')
    for module in model.modules():
        if type(module).__name__ == 'NormHead':
            module.forward = types.MethodType(baichuan2_norm_head_forward,
                                              module)


def dispath_baichuan_7b_attn_forward(model):
    if digit_version(torch.__version__) < digit_version('2.0.0'):
        # flash attention is only supported after pytorch2.0
        return
    print_log('dispatch baichuan2-7B attn forward', 'current')
    print_log(NO_ATTN_WEIGHTS_MSG, 'current', logging.WARNING)
    for module in model.modules():
        if type(module).__name__ == 'Attention':
            module.forward = types.MethodType(baichuan_7b_attn_forward, module)


def dispath_baichuan_13b_attn_forward(model):
    if digit_version(torch.__version__) < digit_version('2.0.0'):
        # flash attention is only supported after pytorch2.0
        return
    print_log('dispatch baichuan2-13B attn forward', 'current')
    print_log(NO_ATTN_WEIGHTS_MSG, 'current', logging.WARNING)
    for module in model.modules():
        if type(module).__name__ == 'BaichuanAttention':
            module.forward = types.MethodType(baichuan_13b_attn_forward,
                                              module)


def dispatch_yi_attn_forward(model):
    if digit_version(torch.__version__) < digit_version('2.0.0'):
        # flash attention is only supported after pytorch2.0
        return
    print_log('dispatch yi attn forward', 'current')
    print_log(NO_ATTN_WEIGHTS_MSG, 'current', logging.WARNING)
    for module in model.modules():
        if type(module).__name__ == 'YiAttention':
            module.forward = types.MethodType(yi_attn_forward, module)


def dispatch_mistral_attn_forward(model, use_varlen_attn):
    if use_varlen_attn:
        assert SUPPORT_FLASH2 and SUPPORT_TRITON, \
            'flash_attn and triton is required if you want to use varlen_attn.'
    elif not SUPPORT_FLASH2:
        return

    from .mistral import mistral_attn_forward, mistral_varlen_attn_forward

    print_log(NO_ATTN_WEIGHTS_MSG, 'current', logging.WARNING)
    for module in model.modules():
        if type(module).__name__ in ('MistralAttention',
                                     'MistralFlashAttention2',
                                     'MixtralAttention',
                                     'MixtralFlashAttention2'):
            if use_varlen_attn:
                print_log('dispatch mistral varlen attn forward', 'current')
                module.forward = types.MethodType(mistral_varlen_attn_forward,
                                                  module)
            else:
                print_log('dispatch mistral attn forward', 'current')
                module.forward = types.MethodType(mistral_attn_forward, module)


def dispatch_mistral_rmsnorm_forward(model):
    if not SUPPORT_TRITON:
        return

    from .triton_kernels import rms_norm_forward

    for module in model.modules():
        if type(module).__name__ in ('MistralRMSNorm', 'MixtralRMSNorm'):
            print_log('dispatch mistral rmsnorm forward', 'current')
            module.forward = types.MethodType(rms_norm_forward, module)


def replace_mistral_rote(model):
    from .mistral import MistralRotaryEmbedding

    rotary_base = model.config.rope_theta

    def traverse(module):
        for name, child in module.named_children():
            if type(child).__name__ in ('MistralRotaryEmbedding',
                                        'MixtralRotaryEmbedding'):
                print_log('replace mistral rope', 'current')
                dim_model = child.inv_freq.shape[0] * 2
                child_new = MistralRotaryEmbedding(
                    dim_model, child.max_seq_len_cached, rotary_base).to(
                        device=child.inv_freq.device,
                        dtype=child.inv_freq.dtype)
                setattr(module, name, child_new)
            else:
                traverse(child)

    traverse(model)


<<<<<<< HEAD
def dispatch_cohere_attn_forward(model, use_varlen_attn):
    if use_varlen_attn:
        raise NotImplementedError
    elif not SUPPORT_FLASH2:
        return

    from .cohere import cohere_attn_forward

    print_log(NO_ATTN_WEIGHTS_MSG, 'current', logging.WARNING)
    for module in model.modules():
        # Do not need to dispatch if
        # type(module).__name__ == 'CohereSdpaAttention', as flash_attn is
        # required when using sequence parallel
        if type(module).__name__ in ('CohereAttention',
                                     'CohereFlashAttention2'):
            print_log('dispatch cohere attn forward', 'current')
            module.forward = types.MethodType(cohere_attn_forward, module)


def dispatch_cohere_layernorm_forward(model):
    from .triton_kernels import layer_norm_forward

    for module in model.modules():
        if type(module).__name__ == 'CohereLayerNorm':
            print_log('dispatch cohere layernorm forward', 'current')
            module.forward = types.MethodType(layer_norm_forward, module)
=======
def dispatch_qwen2_attn_forward(model, use_varlen_attn):
    if use_varlen_attn:
        assert SUPPORT_FLASH2 and SUPPORT_TRITON, \
            'flash_attn and triton is required if you want to use varlen_attn.'
    elif not SUPPORT_FLASH2:
        return

    from .qwen2 import qwen2_attn_forward, qwen2_varlen_attn_forward

    print_log(NO_ATTN_WEIGHTS_MSG, 'current', logging.WARNING)
    for module in model.modules():
        if type(module).__name__ in ('Qwen2Attention', 'Qwen2FlashAttention2'):
            if use_varlen_attn:
                print_log('dispatch qwen2 varlen attn forward', 'current')
                module.forward = types.MethodType(qwen2_varlen_attn_forward,
                                                  module)
            else:
                print_log('dispatch qwen2 attn forward', 'current')
                module.forward = types.MethodType(qwen2_attn_forward, module)


def dispatch_qwen2_rmsnorm_forward(model):
    if not SUPPORT_TRITON:
        return

    from .triton_kernels import rms_norm_forward

    for module in model.modules():
        if type(module).__name__ == 'Qwen2RMSNorm':
            print_log('dispatch qwen2 rmsnorm forward', 'current')
            module.forward = types.MethodType(rms_norm_forward, module)
>>>>>>> 376188af


def dispatch_modules(model, use_varlen_attn=False):
    model_name = model.__class__.__name__.lower()
    if 'internlm2' in model_name:
        dispatch_internlm2_attn_forward(model, use_varlen_attn)
        if USE_TRITON_KERNEL:
            dispatch_internlm2_rmsnorm_forward(model)
        replace_internlm2_rote(model)
    elif 'internlm' in model_name:
        dispatch_internlm_attn_forward(model, use_varlen_attn)
        if USE_TRITON_KERNEL:
            dispatch_internlm_rmsnorm_forward(model)
        replace_internlm_rote(model)
    elif 'llama' in model_name:
        dispatch_llama_attn_forward(model, use_varlen_attn)
        if USE_TRITON_KERNEL:
            dispatch_llama_rmsnorm_forward(model)
    elif 'baichuan' in model_name:
        dispath_baichuan2_norm_head_forward(model)
        dispath_baichuan_7b_attn_forward(model)
        dispath_baichuan_13b_attn_forward(model)
    elif 'yi' in model_name:
        dispatch_yi_attn_forward(model)
    elif ('mistral' in model_name) or ('mixtral' in model_name):
        dispatch_mistral_attn_forward(model, use_varlen_attn)
        if USE_TRITON_KERNEL:
            dispatch_mistral_rmsnorm_forward(model)
        replace_mistral_rote(model)
<<<<<<< HEAD
    elif 'cohere' in model_name:
        dispatch_cohere_attn_forward(model, use_varlen_attn)
        dispatch_cohere_layernorm_forward(model)
=======
    elif 'qwen2' in model_name:
        dispatch_qwen2_attn_forward(model, use_varlen_attn)
        if USE_TRITON_KERNEL:
            dispatch_qwen2_rmsnorm_forward(model)
>>>>>>> 376188af


__all__ = ['dispatch_modules']<|MERGE_RESOLUTION|>--- conflicted
+++ resolved
@@ -306,7 +306,6 @@
     traverse(model)
 
 
-<<<<<<< HEAD
 def dispatch_cohere_attn_forward(model, use_varlen_attn):
     if use_varlen_attn:
         raise NotImplementedError
@@ -333,7 +332,8 @@
         if type(module).__name__ == 'CohereLayerNorm':
             print_log('dispatch cohere layernorm forward', 'current')
             module.forward = types.MethodType(layer_norm_forward, module)
-=======
+
+
 def dispatch_qwen2_attn_forward(model, use_varlen_attn):
     if use_varlen_attn:
         assert SUPPORT_FLASH2 and SUPPORT_TRITON, \
@@ -365,7 +365,6 @@
         if type(module).__name__ == 'Qwen2RMSNorm':
             print_log('dispatch qwen2 rmsnorm forward', 'current')
             module.forward = types.MethodType(rms_norm_forward, module)
->>>>>>> 376188af
 
 
 def dispatch_modules(model, use_varlen_attn=False):
@@ -395,16 +394,13 @@
         if USE_TRITON_KERNEL:
             dispatch_mistral_rmsnorm_forward(model)
         replace_mistral_rote(model)
-<<<<<<< HEAD
     elif 'cohere' in model_name:
         dispatch_cohere_attn_forward(model, use_varlen_attn)
         dispatch_cohere_layernorm_forward(model)
-=======
     elif 'qwen2' in model_name:
         dispatch_qwen2_attn_forward(model, use_varlen_attn)
         if USE_TRITON_KERNEL:
             dispatch_qwen2_rmsnorm_forward(model)
->>>>>>> 376188af
 
 
 __all__ = ['dispatch_modules']