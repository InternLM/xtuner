# Copyright (c) OpenMMLab. All rights reserved.
import os
import types

import torch
import transformers
from mmengine.config.lazy import LazyObject
from mmengine.utils import digit_version
from transformers.utils.import_utils import is_flash_attn_2_available

<<<<<<< HEAD
from .baichuan import (baichuan2_norm_head_forward, baichuan_7b_attn_forward,
                       baichuan_13b_attn_forward)
from .yi import yi_attn_forward

LOWEST_TRANSFORMERS_VERSION = dict(
    internlm2=digit_version('4.36'),
    internlm=digit_version('4.36'),
    llama=digit_version('4.36'),
    phi3=digit_version('4.39'),
    yi=digit_version('4.36'),
    mistral=digit_version('4.36'),
    # Training mixtral with lower version may lead to nccl timeout
    # Refer to https://github.com/microsoft/DeepSpeed/issues/5066
    mixtral=digit_version('4.40'),
    cohere=digit_version('4.40'),
    qwen2=digit_version('4.39'),
    qwen2_moe=digit_version('4.40'),
    deepseekv2=digit_version('4.40'),
)

=======
>>>>>>> 43ef6ab9
TRANSFORMERS_VERSION = digit_version(transformers.__version__)
IS_LOW_VERSION_TRANSFORMERS = TRANSFORMERS_VERSION < digit_version('4.38')
# Transformers requires torch version >= 2.1.1 when using Torch SDPA.
# Refer to https://github.com/huggingface/transformers/blob/caa5c65db1f4db617cdac2ad667ba62edf94dd98/src/transformers/modeling_utils.py#L1611  # noqa: E501
SUPPORT_FLASH1 = digit_version(torch.__version__) >= digit_version('2.1.1')
SUPPORT_FLASH2 = is_flash_attn_2_available()
SUPPORT_FLASH = SUPPORT_FLASH1 or SUPPORT_FLASH2

USE_TRITON_KERNEL = bool(os.getenv('USE_TRITON_KERNEL', default=0))
SUPPORT_TRITON = False
try:
    import triton  # pre-check # noqa: F401
    import triton.language as tl  # pre-check # noqa: F401
    SUPPORT_TRITON = True
except ImportError:
    if USE_TRITON_KERNEL:
        raise RuntimeError(
            'USE_TRITON_KERNEL is set to 1, but triton has not been installed.'
            ' Run `pip install triton==2.1.0` to install triton.')

NO_ATTN_WEIGHTS_MSG = (
    'Due to the implementation of the PyTorch version of flash attention, '
    'even when the `output_attentions` flag is set to True, it is not '
    'possible to return the `attn_weights`.')

LOWEST_TRANSFORMERS_VERSION = dict(
    InternLM2ForCausalLM=digit_version('4.36'),
    InternLMForCausalLM=digit_version('4.36'),
    LlamaForCausalLM=digit_version('4.36'),
    Phi3ForCausalLM=digit_version('4.39'),
    MistralForCausalLM=digit_version('4.36'),
    # Training mixtral with lower version may lead to nccl timeout
    # Refer to https://github.com/microsoft/DeepSpeed/issues/5066
    MixtralForCausalLM=digit_version('4.40'),
    CohereForCausalLM=digit_version('4.40'),
    Qwen2ForCausalLM=digit_version('4.39'),
    Qwen2MoeForCausalLM=digit_version('4.40'),
)

ATTN_DISPATCH_MAPPING = dict(
    InternLM2FlashAttention2=LazyObject(
        'xtuner.model.modules.dispatch.internlm2', 'internlm2_attn_forward'),
    InternLMAttention=LazyObject('xtuner.model.modules.dispatch.internlm',
                                 'internlm_attn_forward'),
    LlamaFlashAttention2=LazyObject('xtuner.model.modules.dispatch.llama',
                                    'llama_attn_forward'),
    Phi3FlashAttention2=LazyObject('xtuner.model.modules.dispatch.phi3',
                                   'phi3_attn_forward'),
    MistralFlashAttention2=LazyObject('xtuner.model.modules.dispatch.mistral',
                                      'mistral_attn_forward'),
    MixtralFlashAttention2=LazyObject('xtuner.model.modules.dispatch.mistral',
                                      'mistral_attn_forward'),
    CohereFlashAttention2=LazyObject('xtuner.model.modules.dispatch.cohere',
                                     'cohere_attn_forward'),
    Qwen2FlashAttention2=LazyObject('xtuner.model.modules.dispatch.qwen2',
                                    'qwen2_attn_forward'),
    Qwen2MoeFlashAttention2=LazyObject('xtuner.model.modules.dispatch.qwen2',
                                       'qwen2_attn_forward'),
)

ATTN_LEGACY_DISPATCH_MAPPING = dict(
    LlamaFlashAttention2=LazyObject('xtuner.model.modules.dispatch.llama',
                                    'llama_attn_forward_legacy'), )

VARLEN_ATTN_DISPATCH_MAPPING = dict(
    InternLM2FlashAttention2=LazyObject(
        'xtuner.model.modules.dispatch.internlm2',
        'internlm2_varlen_attn_forward'),
    InternLMAttention=LazyObject('xtuner.model.modules.dispatch.internlm',
                                 'internlm_varlen_attn_forward'),
    LlamaFlashAttention2=LazyObject('xtuner.model.modules.dispatch.llama',
                                    'llama_varlen_attn_forward'),
    Phi3FlashAttention2=LazyObject('xtuner.model.modules.dispatch.phi3',
                                   'phi3_varlen_attn_forward'),
    MistralFlashAttention2=LazyObject('xtuner.model.modules.dispatch.mistral',
                                      'mistral_varlen_attn_forward'),
    MixtralFlashAttention2=LazyObject('xtuner.model.modules.dispatch.mistral',
                                      'mistral_varlen_attn_forward'),
    CohereFlashAttention2=None,
    Qwen2FlashAttention2=LazyObject('xtuner.model.modules.dispatch.qwen2',
                                    'qwen2_varlen_attn_forward'),
    Qwen2MoeFlashAttention2=LazyObject('xtuner.model.modules.dispatch.qwen2',
                                       'qwen2_varlen_attn_forward'),
)

VARLEN_ATTN_LEGACY_DISPATCH_MAPPING = dict(
    LlamaFlashAttention2=LazyObject('xtuner.model.modules.dispatch.llama',
                                    'llama_varlen_attn_forward_legacy'), )

RMS_DISPATCH_MAPPING = dict(
    InternLM2RMSNorm=LazyObject('xtuner.model.modules.dispatch.triton_kernels',
                                'rms_norm_forward'),
    InternLMRMSNorm=LazyObject('xtuner.model.modules.dispatch.triton_kernels',
                               'rms_norm_forward'),
    LlamaRMSNorm=LazyObject('xtuner.model.modules.dispatch.triton_kernels',
                            'rms_norm_forward'),
    Phi3RMSNorm=LazyObject('xtuner.model.modules.dispatch.triton_kernels',
                           'rms_norm_forward'),
    MistralRMSNorm=LazyObject('xtuner.model.modules.dispatch.triton_kernels',
                              'rms_norm_forward'),
    MixtralRMSNorm=LazyObject('xtuner.model.modules.dispatch.triton_kernels',
                              'rms_norm_forward'),
    CohereLayerNorm=LazyObject('xtuner.model.modules.dispatch.triton_kernels',
                               'layer_norm_forward'),
    Qwen2RMSNorm=LazyObject('xtuner.model.modules.dispatch.triton_kernels',
                            'rms_norm_forward'),
    Qwen2MoeRMSNorm=LazyObject('xtuner.model.modules.dispatch.triton_kernels',
                               'rms_norm_forward'),
)

ROTE_DISPATCH_MAPPING = dict(
    InternLM2RotaryEmbedding=LazyObject(
        'xtuner.model.modules.dispatch.internlm2', 'InternLM2RotaryEmbedding'),
    InternLMRotaryEmbedding=LazyObject(
        'xtuner.model.modules.dispatch.internlm', 'InternLMRotaryEmbedding'),
    MistralRotaryEmbedding=LazyObject('xtuner.model.modules.dispatch.mistral',
                                      'MistralRotaryEmbedding'),
    MixtralRotaryEmbedding=LazyObject('xtuner.model.modules.dispatch.mistral',
                                      'MistralRotaryEmbedding'),
)


def log_once(func):
    logged = False

    def wrapper(*args, **kwargs):
        nonlocal logged
        if not logged:
            logged = True
            func(*args, **kwargs)
        return

    return wrapper


def dispatch_attn_forward(model):

    if not SUPPORT_FLASH2:
        return

    from mmengine import print_log
    print_log = log_once(print_log)

    attn_forward = None
    for module in model.modules():
        name = type(module).__name__
        if (IS_LOW_VERSION_TRANSFORMERS
                and name in ATTN_LEGACY_DISPATCH_MAPPING):
            if attn_forward is None:
                attn_forward = ATTN_LEGACY_DISPATCH_MAPPING[name]
                attn_forward = attn_forward.build()
            print_log(f'Dispatch {name} legacy forward. {NO_ATTN_WEIGHTS_MSG}',
                      'current')
            module.forward = types.MethodType(attn_forward, module)
        elif name in ATTN_DISPATCH_MAPPING:
            if attn_forward is None:
                attn_forward = ATTN_DISPATCH_MAPPING[name]
                attn_forward = attn_forward.build()
            print_log(f'Dispatch {name} forward. {NO_ATTN_WEIGHTS_MSG}',
                      'current')
            module.forward = types.MethodType(attn_forward, module)


def dispatch_varlen_attn_forward(model):

    if not SUPPORT_FLASH2:
        return

    from mmengine import print_log
    print_log = log_once(print_log)

    varlen_attn_forward = None
    for module in model.modules():
        name = type(module).__name__
        if (IS_LOW_VERSION_TRANSFORMERS
                and name in VARLEN_ATTN_LEGACY_DISPATCH_MAPPING):
            if varlen_attn_forward is None:
                varlen_attn_forward = VARLEN_ATTN_LEGACY_DISPATCH_MAPPING[name]
                varlen_attn_forward = varlen_attn_forward.build()
            print_log(
                f'Dispatch legacy {name} varlen forward. '
                f'{NO_ATTN_WEIGHTS_MSG}', 'current')
            module.forward = types.MethodType(varlen_attn_forward, module)
        elif name in VARLEN_ATTN_DISPATCH_MAPPING:
            if varlen_attn_forward is None:
                varlen_attn_forward = VARLEN_ATTN_DISPATCH_MAPPING[name]
                varlen_attn_forward = varlen_attn_forward.build()
            print_log(f'Dispatch {name} varlen forward. {NO_ATTN_WEIGHTS_MSG}',
                      'current')
            module.forward = types.MethodType(varlen_attn_forward, module)


def dispatch_rmsnorm_forward(model):

    if (not SUPPORT_TRITON) or (not USE_TRITON_KERNEL):
        return

    from mmengine import print_log
    print_log = log_once(print_log)

    rms_forward = None
    for module in model.modules():
        name = type(module).__name__
        if name in RMS_DISPATCH_MAPPING:
            if rms_forward is None:
                rms_forward = RMS_DISPATCH_MAPPING[name]
                rms_forward = rms_forward.build()
            print_log(f'Dispatch {name} forward.', 'current')
            module.forward = types.MethodType(rms_forward, module)


def replace_rote(model):

    from mmengine import print_log
    print_log = log_once(print_log)

    def traverse(module):
        for name, child in module.named_children():
            cls_name = type(child).__name__
            if cls_name in ROTE_DISPATCH_MAPPING:
                rote = ROTE_DISPATCH_MAPPING[cls_name]
                rote = rote.build()
                print_log(f'replace {cls_name}', 'current')
                dim_model = child.inv_freq.shape[0] * 2
                child_new = rote(dim_model, child.max_seq_len_cached).to(
                    device=child.inv_freq.device, dtype=child.inv_freq.dtype)
                setattr(module, name, child_new)
            else:
                traverse(child)

    traverse(model)


<<<<<<< HEAD
def dispath_baichuan2_norm_head_forward(model):
    print_log('dispatch baichuan2 NormHead forward', 'current')
    for module in model.modules():
        if type(module).__name__ == 'NormHead':
            module.forward = types.MethodType(baichuan2_norm_head_forward,
                                              module)


def dispath_baichuan_7b_attn_forward(model):
    if digit_version(torch.__version__) < digit_version('2.0.0'):
        # flash attention is only supported after pytorch2.0
        return
    print_log('dispatch baichuan2-7B attn forward', 'current')
    print_log(NO_ATTN_WEIGHTS_MSG, 'current', logging.WARNING)
    for module in model.modules():
        if type(module).__name__ == 'Attention':
            module.forward = types.MethodType(baichuan_7b_attn_forward, module)


def dispath_baichuan_13b_attn_forward(model):
    if digit_version(torch.__version__) < digit_version('2.0.0'):
        # flash attention is only supported after pytorch2.0
        return
    print_log('dispatch baichuan2-13B attn forward', 'current')
    print_log(NO_ATTN_WEIGHTS_MSG, 'current', logging.WARNING)
    for module in model.modules():
        if type(module).__name__ == 'BaichuanAttention':
            module.forward = types.MethodType(baichuan_13b_attn_forward,
                                              module)


def dispatch_yi_attn_forward(model):
    if digit_version(torch.__version__) < digit_version('2.0.0'):
        # flash attention is only supported after pytorch2.0
        return
    print_log('dispatch yi attn forward', 'current')
    print_log(NO_ATTN_WEIGHTS_MSG, 'current', logging.WARNING)
    for module in model.modules():
        if type(module).__name__ == 'YiAttention':
            module.forward = types.MethodType(yi_attn_forward, module)


def dispatch_mistral_attn_forward(model, use_varlen_attn):
    if use_varlen_attn:
        assert SUPPORT_FLASH2 and SUPPORT_TRITON, \
            'flash_attn and triton is required if you want to use varlen_attn.'
    elif not SUPPORT_FLASH2:
        return

    from .mistral import mistral_attn_forward, mistral_varlen_attn_forward

    print_log(NO_ATTN_WEIGHTS_MSG, 'current', logging.WARNING)
    for module in model.modules():
        # Do not need to dispatch if
        # type(module).__name__ in ('MistralAttention', 'MistralSdpaAttention',
        #                           'MixtralAttention', 'MixtralSdpaAttention')
        # If we set `attn_implementation` to `sdpa` or `eager` in xtuner
        # configs, we can not use varlen attn and sequence parallel.
        if type(module).__name__ in ('MistralFlashAttention2',
                                     'MixtralFlashAttention2'):
            if use_varlen_attn:
                print_log('dispatch mistral varlen attn forward', 'current')
                module.forward = types.MethodType(mistral_varlen_attn_forward,
                                                  module)
            else:
                print_log('dispatch mistral attn forward', 'current')
                module.forward = types.MethodType(mistral_attn_forward, module)


def dispatch_mistral_rmsnorm_forward(model):
    if not SUPPORT_TRITON:
        return

    from .triton_kernels import rms_norm_forward

    for module in model.modules():
        if type(module).__name__ in ('MistralRMSNorm', 'MixtralRMSNorm'):
            print_log('dispatch mistral rmsnorm forward', 'current')
            module.forward = types.MethodType(rms_norm_forward, module)


def set_mixtral_moe_blocks_z3_leaf_modules(model):
    from deepspeed.utils import set_z3_leaf_modules
    from transformers.models.mixtral.modeling_mixtral import \
        MixtralSparseMoeBlock
    set_z3_leaf_modules(model, [MixtralSparseMoeBlock])


def replace_mistral_rote(model):
    from .mistral import MistralRotaryEmbedding

    rotary_base = model.config.rope_theta

    def traverse(module):
        for name, child in module.named_children():
            if type(child).__name__ in ('MistralRotaryEmbedding',
                                        'MixtralRotaryEmbedding'):
                print_log('replace mistral rope', 'current')
                dim_model = child.inv_freq.shape[0] * 2
                child_new = MistralRotaryEmbedding(
                    dim_model, child.max_seq_len_cached, rotary_base).to(
                        device=child.inv_freq.device,
                        dtype=child.inv_freq.dtype)
                setattr(module, name, child_new)
            else:
                traverse(child)

    traverse(model)


def dispatch_cohere_attn_forward(model, use_varlen_attn):
    if use_varlen_attn:
        raise NotImplementedError
    elif not SUPPORT_FLASH2:
        return

    from .cohere import cohere_attn_forward

    print_log(NO_ATTN_WEIGHTS_MSG, 'current', logging.WARNING)
    for module in model.modules():
        # Do not need to dispatch if
        # type(module).__name__ in ('CohereAttention', 'CohereSdpaAttention').
        # If we set `attn_implementation` to `sdpa` or `eager` in xtuner
        # configs, we can not use varlen attn and sequence parallel.
        if type(module).__name__ == 'CohereFlashAttention2':
            print_log('dispatch cohere attn forward', 'current')
            module.forward = types.MethodType(cohere_attn_forward, module)


def dispatch_cohere_layernorm_forward(model):
    from .triton_kernels import layer_norm_forward

    for module in model.modules():
        if type(module).__name__ == 'CohereLayerNorm':
            print_log('dispatch cohere layernorm forward', 'current')
            module.forward = types.MethodType(layer_norm_forward, module)


def dispatch_qwen2_attn_forward(model, use_varlen_attn):
    if use_varlen_attn:
        assert SUPPORT_FLASH2 and SUPPORT_TRITON, \
            'flash_attn and triton is required if you want to use varlen_attn.'
    elif not SUPPORT_FLASH2:
        return

    from .qwen2 import qwen2_attn_forward, qwen2_varlen_attn_forward

    print_log(NO_ATTN_WEIGHTS_MSG, 'current', logging.WARNING)
    for module in model.modules():
        # Do not need to dispatch if
        # type(module).__name__ in ('Qwen2Attention', 'Qwen2SdpaAttention',
        #                         'Qwen2MoeAttention', 'Qwen2MoeSdpaAttention')
        # If we set `attn_implementation` to `sdpa` or `eager` in xtuner
        # configs, we can not use varlen attn and sequence parallel.
        if type(module).__name__ in ('Qwen2FlashAttention2',
                                     'Qwen2MoeFlashAttention2'):
            if use_varlen_attn:
                print_log('dispatch qwen2 varlen attn forward', 'current')
                module.forward = types.MethodType(qwen2_varlen_attn_forward,
                                                  module)
            else:
                print_log('dispatch qwen2 attn forward', 'current')
                module.forward = types.MethodType(qwen2_attn_forward, module)


def dispatch_qwen2_rmsnorm_forward(model):
    if not SUPPORT_TRITON:
        return

    from .triton_kernels import rms_norm_forward

    for module in model.modules():
        if type(module).__name__ == 'Qwen2RMSNorm':
            print_log('dispatch qwen2 rmsnorm forward', 'current')
            module.forward = types.MethodType(rms_norm_forward, module)


def set_qwen_moe_blocks_z3_leaf_modules(model):
    from deepspeed.utils import set_z3_leaf_modules
    try:
        from transformers.models.qwen2_moe.modeling_qwen2_moe import \
            Qwen2MoeSparseMoeBlock
    except ImportError:
        raise ImportError('QWen moe requires transformers version at least'
                          f'4.40.0, but got {transformers.__version__}')
    set_z3_leaf_modules(model, [Qwen2MoeSparseMoeBlock])


def dispatch_deepseek2_attn_forward(model, use_varlen_attn):
    if use_varlen_attn:
        assert SUPPORT_FLASH2 and SUPPORT_TRITON, \
            'flash_attn and triton is required if you want to use varlen_attn.'
    elif not SUPPORT_FLASH2:
        return

    from .deepseek_v2 import (deepseek_attn_forward,
                              deepseek_varlen_attn_forward)

    print_log(NO_ATTN_WEIGHTS_MSG, 'current', logging.WARNING)
    for module in model.modules():
        # Do not need to dispatch if
        # type(module).__name__ == 'DeepseekV2Attention'
        # If we set `attn_implementation` to `eager` in xtuner
        # configs, we can not use varlen attn and sequence parallel.
        if type(module).__name__ == 'DeepseekV2FlashAttention2':
            if use_varlen_attn:
                print_log('dispatch deepseek v2 varlen attn forward',
                          'current')
                module.forward = types.MethodType(deepseek_varlen_attn_forward,
                                                  module)
            else:
                print_log('dispatch deepseek v2 attn forward', 'current')
                module.forward = types.MethodType(deepseek_attn_forward,
                                                  module)


def check_transformers_version(model):
=======
def dispatch_modules(model, use_varlen_attn=False):
>>>>>>> 43ef6ab9

    def check(model_name):
        msg = '{} requires transformers version at least {}, but got {}'
        assert TRANSFORMERS_VERSION >= LOWEST_TRANSFORMERS_VERSION[
            model_name], msg.format(model_name,
                                    LOWEST_TRANSFORMERS_VERSION[model_name],
                                    TRANSFORMERS_VERSION)

<<<<<<< HEAD
    model_name = model.__class__.__name__.lower()

    if 'internlm2' in model_name:
        check('internlm2')
    elif 'internlm' in model_name:
        check('internlm')
    elif 'llama' in model_name:
        check('llama')
    elif 'phi3' in model_name:
        check('phi3')
    elif 'baichuan' in model_name:
        check('baichuan')
    elif 'yi' in model_name:
        check('yi')
    elif 'mistral' in model_name:
        check('mistral')
    elif 'mixtral' in model_name:
        check('mixtral')
    elif 'cohere' in model_name:
        check('cohere')
    elif 'qwen2moe' in model_name:
        check('qwen2moe')
    elif 'qwen2' in model_name:
        check('qwen2')
    elif 'deepseekv2' in model_name:
        check('deepseekv2')


def dispatch_modules(model, use_varlen_attn=False):
    check_transformers_version(model)

    model_name = model.__class__.__name__.lower()
    if 'internlm2' in model_name:
        dispatch_internlm2_attn_forward(model, use_varlen_attn)
        if USE_TRITON_KERNEL:
            dispatch_internlm2_rmsnorm_forward(model)
        replace_internlm2_rote(model)
    elif 'internlm' in model_name:
        dispatch_internlm_attn_forward(model, use_varlen_attn)
        if USE_TRITON_KERNEL:
            dispatch_internlm_rmsnorm_forward(model)
        replace_internlm_rote(model)
    elif 'llama' in model_name:
        dispatch_llama_attn_forward(model, use_varlen_attn)
        if USE_TRITON_KERNEL:
            dispatch_llama_rmsnorm_forward(model)
    elif 'phi3' in model_name:
        dispatch_phi3_attn_forward(model, use_varlen_attn)
        if USE_TRITON_KERNEL:
            dispatch_phi3_rmsnorm_forward(model)
    elif 'baichuan' in model_name:
        dispath_baichuan2_norm_head_forward(model)
        dispath_baichuan_7b_attn_forward(model)
        dispath_baichuan_13b_attn_forward(model)
    elif 'yi' in model_name:
        dispatch_yi_attn_forward(model)
    elif ('mistral' in model_name) or ('mixtral' in model_name):
        dispatch_mistral_attn_forward(model, use_varlen_attn)
        if USE_TRITON_KERNEL:
            dispatch_mistral_rmsnorm_forward(model)
        replace_mistral_rote(model)
        if 'moe' in model_name and is_deepspeed_zero3_enabled():
            set_mixtral_moe_blocks_z3_leaf_modules(model)
    elif 'cohere' in model_name:
        dispatch_cohere_attn_forward(model, use_varlen_attn)
        dispatch_cohere_layernorm_forward(model)
    elif 'qwen2' in model_name:
        # qwen2 and qwen2moe
        dispatch_qwen2_attn_forward(model, use_varlen_attn)
        if USE_TRITON_KERNEL:
            dispatch_qwen2_rmsnorm_forward(model)
        if 'moe' in model_name and is_deepspeed_zero3_enabled():
            set_qwen_moe_blocks_z3_leaf_modules(model)
    elif 'deepseekv2' in model_name:
        dispatch_deepseek2_attn_forward(model, use_varlen_attn)
=======
    check(type(model).__name__)
    if use_varlen_attn:
        dispatch_varlen_attn_forward(model)
    else:
        dispatch_attn_forward(model)
    dispatch_rmsnorm_forward(model)
    replace_rote(model)
>>>>>>> 43ef6ab9


__all__ = ['dispatch_modules']<|MERGE_RESOLUTION|>--- conflicted
+++ resolved
@@ -8,29 +8,6 @@
 from mmengine.utils import digit_version
 from transformers.utils.import_utils import is_flash_attn_2_available
 
-<<<<<<< HEAD
-from .baichuan import (baichuan2_norm_head_forward, baichuan_7b_attn_forward,
-                       baichuan_13b_attn_forward)
-from .yi import yi_attn_forward
-
-LOWEST_TRANSFORMERS_VERSION = dict(
-    internlm2=digit_version('4.36'),
-    internlm=digit_version('4.36'),
-    llama=digit_version('4.36'),
-    phi3=digit_version('4.39'),
-    yi=digit_version('4.36'),
-    mistral=digit_version('4.36'),
-    # Training mixtral with lower version may lead to nccl timeout
-    # Refer to https://github.com/microsoft/DeepSpeed/issues/5066
-    mixtral=digit_version('4.40'),
-    cohere=digit_version('4.40'),
-    qwen2=digit_version('4.39'),
-    qwen2_moe=digit_version('4.40'),
-    deepseekv2=digit_version('4.40'),
-)
-
-=======
->>>>>>> 43ef6ab9
 TRANSFORMERS_VERSION = digit_version(transformers.__version__)
 IS_LOW_VERSION_TRANSFORMERS = TRANSFORMERS_VERSION < digit_version('4.38')
 # Transformers requires torch version >= 2.1.1 when using Torch SDPA.
@@ -68,6 +45,7 @@
     CohereForCausalLM=digit_version('4.40'),
     Qwen2ForCausalLM=digit_version('4.39'),
     Qwen2MoeForCausalLM=digit_version('4.40'),
+    deepseekv2=digit_version('4.40'),
 )
 
 ATTN_DISPATCH_MAPPING = dict(
@@ -89,6 +67,8 @@
                                     'qwen2_attn_forward'),
     Qwen2MoeFlashAttention2=LazyObject('xtuner.model.modules.dispatch.qwen2',
                                        'qwen2_attn_forward'),
+    DeepseekV2FlashAttention2=LazyObject(
+        'xtuner.model.modules.dispatch.deepseek_v2', 'deepseek_attn_forward'),
 )
 
 ATTN_LEGACY_DISPATCH_MAPPING = dict(
@@ -114,6 +94,9 @@
                                     'qwen2_varlen_attn_forward'),
     Qwen2MoeFlashAttention2=LazyObject('xtuner.model.modules.dispatch.qwen2',
                                        'qwen2_varlen_attn_forward'),
+    DeepseekV2FlashAttention2=LazyObject(
+        'xtuner.model.modules.dispatch.deepseek_v2',
+        'deepseek_varlen_attn_forward'),
 )
 
 VARLEN_ATTN_LEGACY_DISPATCH_MAPPING = dict(
@@ -264,227 +247,7 @@
     traverse(model)
 
 
-<<<<<<< HEAD
-def dispath_baichuan2_norm_head_forward(model):
-    print_log('dispatch baichuan2 NormHead forward', 'current')
-    for module in model.modules():
-        if type(module).__name__ == 'NormHead':
-            module.forward = types.MethodType(baichuan2_norm_head_forward,
-                                              module)
-
-
-def dispath_baichuan_7b_attn_forward(model):
-    if digit_version(torch.__version__) < digit_version('2.0.0'):
-        # flash attention is only supported after pytorch2.0
-        return
-    print_log('dispatch baichuan2-7B attn forward', 'current')
-    print_log(NO_ATTN_WEIGHTS_MSG, 'current', logging.WARNING)
-    for module in model.modules():
-        if type(module).__name__ == 'Attention':
-            module.forward = types.MethodType(baichuan_7b_attn_forward, module)
-
-
-def dispath_baichuan_13b_attn_forward(model):
-    if digit_version(torch.__version__) < digit_version('2.0.0'):
-        # flash attention is only supported after pytorch2.0
-        return
-    print_log('dispatch baichuan2-13B attn forward', 'current')
-    print_log(NO_ATTN_WEIGHTS_MSG, 'current', logging.WARNING)
-    for module in model.modules():
-        if type(module).__name__ == 'BaichuanAttention':
-            module.forward = types.MethodType(baichuan_13b_attn_forward,
-                                              module)
-
-
-def dispatch_yi_attn_forward(model):
-    if digit_version(torch.__version__) < digit_version('2.0.0'):
-        # flash attention is only supported after pytorch2.0
-        return
-    print_log('dispatch yi attn forward', 'current')
-    print_log(NO_ATTN_WEIGHTS_MSG, 'current', logging.WARNING)
-    for module in model.modules():
-        if type(module).__name__ == 'YiAttention':
-            module.forward = types.MethodType(yi_attn_forward, module)
-
-
-def dispatch_mistral_attn_forward(model, use_varlen_attn):
-    if use_varlen_attn:
-        assert SUPPORT_FLASH2 and SUPPORT_TRITON, \
-            'flash_attn and triton is required if you want to use varlen_attn.'
-    elif not SUPPORT_FLASH2:
-        return
-
-    from .mistral import mistral_attn_forward, mistral_varlen_attn_forward
-
-    print_log(NO_ATTN_WEIGHTS_MSG, 'current', logging.WARNING)
-    for module in model.modules():
-        # Do not need to dispatch if
-        # type(module).__name__ in ('MistralAttention', 'MistralSdpaAttention',
-        #                           'MixtralAttention', 'MixtralSdpaAttention')
-        # If we set `attn_implementation` to `sdpa` or `eager` in xtuner
-        # configs, we can not use varlen attn and sequence parallel.
-        if type(module).__name__ in ('MistralFlashAttention2',
-                                     'MixtralFlashAttention2'):
-            if use_varlen_attn:
-                print_log('dispatch mistral varlen attn forward', 'current')
-                module.forward = types.MethodType(mistral_varlen_attn_forward,
-                                                  module)
-            else:
-                print_log('dispatch mistral attn forward', 'current')
-                module.forward = types.MethodType(mistral_attn_forward, module)
-
-
-def dispatch_mistral_rmsnorm_forward(model):
-    if not SUPPORT_TRITON:
-        return
-
-    from .triton_kernels import rms_norm_forward
-
-    for module in model.modules():
-        if type(module).__name__ in ('MistralRMSNorm', 'MixtralRMSNorm'):
-            print_log('dispatch mistral rmsnorm forward', 'current')
-            module.forward = types.MethodType(rms_norm_forward, module)
-
-
-def set_mixtral_moe_blocks_z3_leaf_modules(model):
-    from deepspeed.utils import set_z3_leaf_modules
-    from transformers.models.mixtral.modeling_mixtral import \
-        MixtralSparseMoeBlock
-    set_z3_leaf_modules(model, [MixtralSparseMoeBlock])
-
-
-def replace_mistral_rote(model):
-    from .mistral import MistralRotaryEmbedding
-
-    rotary_base = model.config.rope_theta
-
-    def traverse(module):
-        for name, child in module.named_children():
-            if type(child).__name__ in ('MistralRotaryEmbedding',
-                                        'MixtralRotaryEmbedding'):
-                print_log('replace mistral rope', 'current')
-                dim_model = child.inv_freq.shape[0] * 2
-                child_new = MistralRotaryEmbedding(
-                    dim_model, child.max_seq_len_cached, rotary_base).to(
-                        device=child.inv_freq.device,
-                        dtype=child.inv_freq.dtype)
-                setattr(module, name, child_new)
-            else:
-                traverse(child)
-
-    traverse(model)
-
-
-def dispatch_cohere_attn_forward(model, use_varlen_attn):
-    if use_varlen_attn:
-        raise NotImplementedError
-    elif not SUPPORT_FLASH2:
-        return
-
-    from .cohere import cohere_attn_forward
-
-    print_log(NO_ATTN_WEIGHTS_MSG, 'current', logging.WARNING)
-    for module in model.modules():
-        # Do not need to dispatch if
-        # type(module).__name__ in ('CohereAttention', 'CohereSdpaAttention').
-        # If we set `attn_implementation` to `sdpa` or `eager` in xtuner
-        # configs, we can not use varlen attn and sequence parallel.
-        if type(module).__name__ == 'CohereFlashAttention2':
-            print_log('dispatch cohere attn forward', 'current')
-            module.forward = types.MethodType(cohere_attn_forward, module)
-
-
-def dispatch_cohere_layernorm_forward(model):
-    from .triton_kernels import layer_norm_forward
-
-    for module in model.modules():
-        if type(module).__name__ == 'CohereLayerNorm':
-            print_log('dispatch cohere layernorm forward', 'current')
-            module.forward = types.MethodType(layer_norm_forward, module)
-
-
-def dispatch_qwen2_attn_forward(model, use_varlen_attn):
-    if use_varlen_attn:
-        assert SUPPORT_FLASH2 and SUPPORT_TRITON, \
-            'flash_attn and triton is required if you want to use varlen_attn.'
-    elif not SUPPORT_FLASH2:
-        return
-
-    from .qwen2 import qwen2_attn_forward, qwen2_varlen_attn_forward
-
-    print_log(NO_ATTN_WEIGHTS_MSG, 'current', logging.WARNING)
-    for module in model.modules():
-        # Do not need to dispatch if
-        # type(module).__name__ in ('Qwen2Attention', 'Qwen2SdpaAttention',
-        #                         'Qwen2MoeAttention', 'Qwen2MoeSdpaAttention')
-        # If we set `attn_implementation` to `sdpa` or `eager` in xtuner
-        # configs, we can not use varlen attn and sequence parallel.
-        if type(module).__name__ in ('Qwen2FlashAttention2',
-                                     'Qwen2MoeFlashAttention2'):
-            if use_varlen_attn:
-                print_log('dispatch qwen2 varlen attn forward', 'current')
-                module.forward = types.MethodType(qwen2_varlen_attn_forward,
-                                                  module)
-            else:
-                print_log('dispatch qwen2 attn forward', 'current')
-                module.forward = types.MethodType(qwen2_attn_forward, module)
-
-
-def dispatch_qwen2_rmsnorm_forward(model):
-    if not SUPPORT_TRITON:
-        return
-
-    from .triton_kernels import rms_norm_forward
-
-    for module in model.modules():
-        if type(module).__name__ == 'Qwen2RMSNorm':
-            print_log('dispatch qwen2 rmsnorm forward', 'current')
-            module.forward = types.MethodType(rms_norm_forward, module)
-
-
-def set_qwen_moe_blocks_z3_leaf_modules(model):
-    from deepspeed.utils import set_z3_leaf_modules
-    try:
-        from transformers.models.qwen2_moe.modeling_qwen2_moe import \
-            Qwen2MoeSparseMoeBlock
-    except ImportError:
-        raise ImportError('QWen moe requires transformers version at least'
-                          f'4.40.0, but got {transformers.__version__}')
-    set_z3_leaf_modules(model, [Qwen2MoeSparseMoeBlock])
-
-
-def dispatch_deepseek2_attn_forward(model, use_varlen_attn):
-    if use_varlen_attn:
-        assert SUPPORT_FLASH2 and SUPPORT_TRITON, \
-            'flash_attn and triton is required if you want to use varlen_attn.'
-    elif not SUPPORT_FLASH2:
-        return
-
-    from .deepseek_v2 import (deepseek_attn_forward,
-                              deepseek_varlen_attn_forward)
-
-    print_log(NO_ATTN_WEIGHTS_MSG, 'current', logging.WARNING)
-    for module in model.modules():
-        # Do not need to dispatch if
-        # type(module).__name__ == 'DeepseekV2Attention'
-        # If we set `attn_implementation` to `eager` in xtuner
-        # configs, we can not use varlen attn and sequence parallel.
-        if type(module).__name__ == 'DeepseekV2FlashAttention2':
-            if use_varlen_attn:
-                print_log('dispatch deepseek v2 varlen attn forward',
-                          'current')
-                module.forward = types.MethodType(deepseek_varlen_attn_forward,
-                                                  module)
-            else:
-                print_log('dispatch deepseek v2 attn forward', 'current')
-                module.forward = types.MethodType(deepseek_attn_forward,
-                                                  module)
-
-
-def check_transformers_version(model):
-=======
 def dispatch_modules(model, use_varlen_attn=False):
->>>>>>> 43ef6ab9
 
     def check(model_name):
         msg = '{} requires transformers version at least {}, but got {}'
@@ -493,83 +256,6 @@
                                     LOWEST_TRANSFORMERS_VERSION[model_name],
                                     TRANSFORMERS_VERSION)
 
-<<<<<<< HEAD
-    model_name = model.__class__.__name__.lower()
-
-    if 'internlm2' in model_name:
-        check('internlm2')
-    elif 'internlm' in model_name:
-        check('internlm')
-    elif 'llama' in model_name:
-        check('llama')
-    elif 'phi3' in model_name:
-        check('phi3')
-    elif 'baichuan' in model_name:
-        check('baichuan')
-    elif 'yi' in model_name:
-        check('yi')
-    elif 'mistral' in model_name:
-        check('mistral')
-    elif 'mixtral' in model_name:
-        check('mixtral')
-    elif 'cohere' in model_name:
-        check('cohere')
-    elif 'qwen2moe' in model_name:
-        check('qwen2moe')
-    elif 'qwen2' in model_name:
-        check('qwen2')
-    elif 'deepseekv2' in model_name:
-        check('deepseekv2')
-
-
-def dispatch_modules(model, use_varlen_attn=False):
-    check_transformers_version(model)
-
-    model_name = model.__class__.__name__.lower()
-    if 'internlm2' in model_name:
-        dispatch_internlm2_attn_forward(model, use_varlen_attn)
-        if USE_TRITON_KERNEL:
-            dispatch_internlm2_rmsnorm_forward(model)
-        replace_internlm2_rote(model)
-    elif 'internlm' in model_name:
-        dispatch_internlm_attn_forward(model, use_varlen_attn)
-        if USE_TRITON_KERNEL:
-            dispatch_internlm_rmsnorm_forward(model)
-        replace_internlm_rote(model)
-    elif 'llama' in model_name:
-        dispatch_llama_attn_forward(model, use_varlen_attn)
-        if USE_TRITON_KERNEL:
-            dispatch_llama_rmsnorm_forward(model)
-    elif 'phi3' in model_name:
-        dispatch_phi3_attn_forward(model, use_varlen_attn)
-        if USE_TRITON_KERNEL:
-            dispatch_phi3_rmsnorm_forward(model)
-    elif 'baichuan' in model_name:
-        dispath_baichuan2_norm_head_forward(model)
-        dispath_baichuan_7b_attn_forward(model)
-        dispath_baichuan_13b_attn_forward(model)
-    elif 'yi' in model_name:
-        dispatch_yi_attn_forward(model)
-    elif ('mistral' in model_name) or ('mixtral' in model_name):
-        dispatch_mistral_attn_forward(model, use_varlen_attn)
-        if USE_TRITON_KERNEL:
-            dispatch_mistral_rmsnorm_forward(model)
-        replace_mistral_rote(model)
-        if 'moe' in model_name and is_deepspeed_zero3_enabled():
-            set_mixtral_moe_blocks_z3_leaf_modules(model)
-    elif 'cohere' in model_name:
-        dispatch_cohere_attn_forward(model, use_varlen_attn)
-        dispatch_cohere_layernorm_forward(model)
-    elif 'qwen2' in model_name:
-        # qwen2 and qwen2moe
-        dispatch_qwen2_attn_forward(model, use_varlen_attn)
-        if USE_TRITON_KERNEL:
-            dispatch_qwen2_rmsnorm_forward(model)
-        if 'moe' in model_name and is_deepspeed_zero3_enabled():
-            set_qwen_moe_blocks_z3_leaf_modules(model)
-    elif 'deepseekv2' in model_name:
-        dispatch_deepseek2_attn_forward(model, use_varlen_attn)
-=======
     check(type(model).__name__)
     if use_varlen_attn:
         dispatch_varlen_attn_forward(model)
@@ -577,7 +263,6 @@
         dispatch_attn_forward(model)
     dispatch_rmsnorm_forward(model)
     replace_rote(model)
->>>>>>> 43ef6ab9
 
 
 __all__ = ['dispatch_modules']