--- conflicted
+++ resolved
@@ -17,11 +17,7 @@
                                       reduce_sequence_parallel_loss)
 from xtuner.registry import BUILDER
 from .modules import dispatch_modules
-<<<<<<< HEAD
-from .modules.dispatch import SUPPORT_FLASH2
-=======
 from .modules.dispatch import SUPPORT_FLASH1, SUPPORT_FLASH2
->>>>>>> 7de581c3
 from .utils import (LoadWoInit, find_all_linear_names,
                     get_peft_model_state_dict, make_inputs_require_grad,
                     traverse_dict)
@@ -82,14 +78,9 @@
                  max_position_embeddings=None):
         super().__init__()
         with LoadWoInit():
-<<<<<<< HEAD
-            self.llm = self._build_from_cfg_or_module(llm,
-                                                      max_position_embeddings)
-=======
             if isinstance(llm, dict):
                 llm = self._dispatch_lm_model_cfg(llm, max_position_embeddings)
             self.llm = self._build_from_cfg_or_module(llm)
->>>>>>> 7de581c3
 
         if tokenizer is not None:
             if isinstance(tokenizer, dict):
@@ -154,55 +145,28 @@
     def init_weights(self):
         pass
 
-<<<<<<< HEAD
-    def _prepare_for_long_context_training(self, cfg, max_position_embeddings):
-        pretrained_model_name_or_path = cfg.pretrained_model_name_or_path
-        config = AutoConfig.from_pretrained(
-            pretrained_model_name_or_path, trust_remote_code=True)
-
-        orig_rope_scaling = getattr(config, 'rope_scaling', None)
-=======
     @staticmethod
     def _prepare_for_long_context_training(cfg, llm_cfg,
                                            max_position_embeddings):
 
         orig_rope_scaling = getattr(llm_cfg, 'rope_scaling', None)
->>>>>>> 7de581c3
         if orig_rope_scaling is None:
             orig_rope_scaling = {'factor': 1}
 
         orig_rope_scaling_factor = orig_rope_scaling[
             'factor'] if 'factor' in orig_rope_scaling.keys() else 1
-<<<<<<< HEAD
-        orig_ctx_len = getattr(config, 'max_position_embeddings', None)
-=======
         orig_ctx_len = getattr(llm_cfg, 'max_position_embeddings', None)
->>>>>>> 7de581c3
         if orig_ctx_len:
             orig_ctx_len *= orig_rope_scaling_factor
             if max_position_embeddings > orig_ctx_len:
                 scaling_factor = float(
                     math.ceil(max_position_embeddings / orig_ctx_len))
-<<<<<<< HEAD
-                config.rope_scaling = {
-=======
                 llm_cfg.rope_scaling = {
->>>>>>> 7de581c3
                     'type': 'linear',
                     'factor': scaling_factor
                 }
 
         # hardcode for internlm2
-<<<<<<< HEAD
-        config.attn_implementation = 'flash_attention_2'
-
-        cfg.config = config
-        return cfg
-
-    def _build_from_cfg_or_module(self,
-                                  cfg_or_mod,
-                                  max_position_embeddings=None):
-=======
         llm_cfg.attn_implementation = 'flash_attention_2'
         cfg.config = llm_cfg
 
@@ -238,7 +202,6 @@
         return cfg
 
     def _build_from_cfg_or_module(self, cfg_or_mod):
->>>>>>> 7de581c3
         if isinstance(cfg_or_mod, nn.Module):
             return cfg_or_mod
         elif isinstance(cfg_or_mod, dict):
