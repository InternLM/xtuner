--- conflicted
+++ resolved
@@ -204,14 +204,6 @@
                              'Phi3Config')
         SUPPORT_FLASH_ATTN2 = ('InternLM2Config', 'LlamaConfig', 'GemmaConfig',
                                'MistralConfig', 'MixtralConfig', 'Qwen2Config',
-<<<<<<< HEAD
-                               'Starcoder2Config', 'Starcoder2Config')
-
-        if SUPPORT_FLASH2 and cls_name in SUPPORT_FLASH_ATTN2:
-            cfg.torch_dtype = torch.bfloat16 if (
-                torch.cuda.is_available() and torch.cuda.is_bf16_supported()) \
-                else torch.float16
-=======
                                'Qwen2MoeConfig', 'Starcoder2Config',
                                'Starcoder2Config', 'Phi3Config')
 
@@ -226,7 +218,6 @@
                 cfg.torch_dtype = torch_dtype
         elif SUPPORT_FLASH2 and cls_name in SUPPORT_FLASH_ATTN2:
             cfg.torch_dtype = torch_dtype
->>>>>>> aac7f578
             cfg.attn_implementation = 'flash_attention_2'
         elif SUPPORT_FLASH1 and cls_name in SUPPORT_SDPA_ATTN:
             cfg.attn_implementation = 'sdpa'
