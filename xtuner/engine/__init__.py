--- conflicted
+++ resolved
@@ -1,18 +1,10 @@
 # Copyright (c) OpenMMLab. All rights reserved.
 from ._strategy import DeepSpeedStrategy
-<<<<<<< HEAD
 from .hooks import (DatasetInfoHook, EvaluateChatHook,
                     LocalAttnArgsToMessageHubHook, ThroughputHook)
-
-__all__ = [
-    'EvaluateChatHook', 'DatasetInfoHook', 'ThroughputHook',
-    'LocalAttnArgsToMessageHubHook', 'DeepSpeedStrategy'
-=======
-from .hooks import DatasetInfoHook, EvaluateChatHook, ThroughputHook
 from .runner import TrainLoop
 
 __all__ = [
     'EvaluateChatHook', 'DatasetInfoHook', 'ThroughputHook',
-    'DeepSpeedStrategy', 'TrainLoop'
->>>>>>> f225761e
+    'LocalAttnArgsToMessageHubHook', 'DeepSpeedStrategy', 'TrainLoop'
 ]