# Copyright (c) OpenMMLab. All rights reserved.
from mmengine.hooks import Hook

from xtuner.registry import BUILDER
from xtuner.utils import DEFAULT_IMAGE_TOKEN, IMAGE_TOKEN_INDEX


def split_list(lst, value):
    res = []
    tmp_res = []
    for i in lst:
        if tmp_res and i == value:
            res.append(tmp_res)
            tmp_res = []
        else:
            tmp_res.append(i)
    res.append(tmp_res)
    return res


class DatasetInfoHook(Hook):

    def __init__(self, tokenizer):
        self.tokenizer = BUILDER.build(tokenizer)

    def log(self, runner, dataset, mode='train'):
        runner.logger.info(f'Num {mode} samples {len(dataset)}')
        runner.logger.info(f'{mode} example:')
<<<<<<< HEAD
        input_ids = split_list(dataset[0]['input_ids'], IMAGE_TOKEN_INDEX)
        text = ''
        for idx, ids in enumerate(input_ids):
            text += self.tokenizer.decode(ids)
            if idx != len(input_ids) - 1:
                text += DEFAULT_IMAGE_TOKEN
        runner.logger.info(text)
=======
        input_ids = [abs(x) for x in dataset[0]['input_ids']]
        runner.logger.info(self.tokenizer.decode(input_ids))
>>>>>>> de2896ea

    def before_train(self, runner) -> None:
        do_train = runner.train_loop is not None
        do_eval = runner.val_loop is not None
        do_test = runner.test_loop is not None
        if do_train:
            train_dataset = runner.train_dataloader.dataset
            self.log(runner, train_dataset, mode='train')
        if do_eval:
            eval_dataset = runner.val_dataloader.dataset
            self.log(runner, eval_dataset, mode='eval')
        if do_test:
            test_dataset = runner.test_dataloader.dataset
            self.log(runner, test_dataset, mode='test')

    def before_val(self, runner) -> None:
        eval_dataset = runner.val_dataloader.dataset
        self.log(runner, eval_dataset, mode='eval')

    def before_test(self, runner) -> None:
        test_dataset = runner.test_dataloader.dataset
        self.log(runner, test_dataset, mode='test')<|MERGE_RESOLUTION|>--- conflicted
+++ resolved
@@ -20,24 +20,24 @@
 
 class DatasetInfoHook(Hook):
 
-    def __init__(self, tokenizer):
+    def __init__(self, tokenizer, is_intern_repo_dataset=False):
         self.tokenizer = BUILDER.build(tokenizer)
+        self.is_intern_repo_dataset = is_intern_repo_dataset
 
     def log(self, runner, dataset, mode='train'):
         runner.logger.info(f'Num {mode} samples {len(dataset)}')
         runner.logger.info(f'{mode} example:')
-<<<<<<< HEAD
-        input_ids = split_list(dataset[0]['input_ids'], IMAGE_TOKEN_INDEX)
+        input_ids = dataset[0]['input_ids']
+        if self.is_intern_repo_dataset:
+            input_ids = [abs(x) for x in input_ids]
+        # Try to split list to be compatible with IMAGE token
+        input_ids = split_list(input_ids, IMAGE_TOKEN_INDEX)
         text = ''
         for idx, ids in enumerate(input_ids):
             text += self.tokenizer.decode(ids)
             if idx != len(input_ids) - 1:
                 text += DEFAULT_IMAGE_TOKEN
         runner.logger.info(text)
-=======
-        input_ids = [abs(x) for x in dataset[0]['input_ids']]
-        runner.logger.info(self.tokenizer.decode(input_ids))
->>>>>>> de2896ea
 
     def before_train(self, runner) -> None:
         do_train = runner.train_loop is not None
