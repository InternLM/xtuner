--- conflicted
+++ resolved
@@ -197,87 +197,11 @@
         model.llm.config.use_cache = True
         model.eval()
         if self.evaluation_images is not None:
-<<<<<<< HEAD
-            for sample_image, sample_input in zip(self.evaluation_images,
-                                                  self.evaluation_inputs):
-                image = expand2square(
-                    sample_image,
-                    tuple(
-                        int(x * 255) for x in self.image_processor.image_mean))
-                image = self.image_processor.preprocess(
-                    image, return_tensors='pt')['pixel_values'][0]
-                image = image.to(device)
-                sample_input = DEFAULT_IMAGE_TOKEN + '\n' + sample_input
-                if self.prompt_template is None:
-                    inputs = self.system + '\n' + sample_input
-                else:
-                    inputs = self.prompt_template.build_prompt(
-                        system_text=self.system,
-                        instruction_text=sample_input,
-                        round=1,
-                        **runner.cfg)
-                chunk_encode = []
-                for idx, chunk in enumerate(inputs.split(DEFAULT_IMAGE_TOKEN)):
-                    if idx == 0:
-                        cur_encode = self.tokenizer.encode(chunk)
-                    else:
-                        cur_encode = self.tokenizer.encode(
-                            chunk, add_special_tokens=False)
-                    chunk_encode.append(cur_encode)
-                assert len(chunk_encode) == 2
-                input_ids = []
-                for idx, cur_chunk_encode in enumerate(chunk_encode):
-                    input_ids.extend(cur_chunk_encode)
-                    if idx != len(chunk_encode) - 1:
-                        input_ids.append(IMAGE_TOKEN_INDEX)
-                input_ids = torch.tensor(input_ids).to(device)
-                visual_outputs = model.visual_encoder(
-                    image.unsqueeze(0), output_hidden_states=True)
-                pixel_values = model.projector(visual_outputs.hidden_states[
-                    model.visual_select_layer][:, 1:])
-
-                mm_inputs = prepare_inputs_labels_for_multimodal(
-                    llm=model.llm,
-                    input_ids=input_ids.unsqueeze(0),
-                    pixel_values=pixel_values)
-
-                generation_output = model.generate(
-                    **mm_inputs,
-                    max_new_tokens=max_new_tokens,
-                    generation_config=self.gen_config,
-                    bos_token_id=self.tokenizer.bos_token_id,
-                    stopping_criteria=self.stop_criteria)
-                runner.logger.info(
-                    f'Sample output:\n'
-                    f'{inputs + self.tokenizer.decode(generation_output[0])}\n'
-                )
-        else:
-            for sample_input in self.evaluation_inputs:
-                if self.prompt_template is None:
-                    inputs = self.system + '\n' + sample_input
-                else:
-                    inputs = self.prompt_template.build_prompt(
-                        system_text=self.system,
-                        instruction_text=sample_input,
-                        round=1,
-                        **runner.cfg)
-                input_ids = self.tokenizer.encode(inputs, return_tensors='pt')
-                input_ids = input_ids.to(device)
-                generation_output = model.generate(
-                    input_ids=input_ids,
-                    max_new_tokens=max_new_tokens,
-                    generation_config=self.gen_config,
-                    stopping_criteria=self.stop_criteria)
-                runner.logger.info(
-                    f'Sample output:\n'
-                    f'{self.tokenizer.decode(generation_output[0])}\n')
-=======
             self._eval_images(runner, model, device, max_new_tokens,
                               save_eval_output)
         else:
             self._eval_language(runner, model, device, max_new_tokens,
                                 save_eval_output)
->>>>>>> 56dbdd76
 
         # Cast to training mode
         if is_checkpointing:
