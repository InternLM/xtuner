--- conflicted
+++ resolved
@@ -49,9 +49,5 @@
     'crime_kg_assitant_map_fn', 'sql_map_fn', 'openai_map_fn',
     'wizardlm_map_fn', 'stack_exchange_map_fn', 'msagent_react_map_fn',
     'pretrain_map_fn', 'default_map_fn', 'llava_image_only_map_fn',
-<<<<<<< HEAD
-    'llava_map_fn', 'oasst1_map_fn_v2', 'alpaca_map_fn_v2'
-=======
     'llava_map_fn', 'DATASET_FORMAT_MAPPING'
->>>>>>> 56dbdd76
 ]