# Copyright (c) OpenMMLab. All rights reserved.
import base64
import copy
import io
from io import BytesIO
from itertools import chain

import numpy as np
import requests
from PIL import Image

from xtuner.utils import DEFAULT_IMAGE_TOKEN, IGNORE_INDEX, IMAGE_TOKEN_INDEX


def get_bos_eos_token_ids(tokenizer):
    if tokenizer.__class__.__name__ in [
            'QWenTokenizer', 'QWen2Tokenizer', 'Qwen2TokenizerFast'
    ]:
        bos_token_id = []
        eos_token_id = tokenizer.eos_token_id
        assert eos_token_id is not None, \
            'Please set eos_token for Qwen tokenizer!'
    elif tokenizer.__class__.__name__ == 'ChatGLMTokenizer':
        bos_token_id = [64790, 64792]
        eos_token_id = tokenizer.eos_token_id
    else:
        bos_token_id = tokenizer.bos_token_id
        eos_token_id = tokenizer.eos_token_id
    if isinstance(bos_token_id, int):
        bos_token_id = [bos_token_id]
    if isinstance(eos_token_id, int):
        eos_token_id = [eos_token_id]
    return bos_token_id, eos_token_id


def encode_fn(example,
              tokenizer,
              max_length,
              input_ids_with_output=True,
              with_image_token=False):
    """We only support the following three scenarios:

    1. Incremental pretraining dataset.
        example['conversation'] = [
                {
                    'input': '',
                    'output': '### Human: Can you write xxx'
                }
            ]

    2. Single-turn conversation dataset.
        example['conversation'] = [
                {
                    'input': 'Give three tips for staying healthy.',
                    'output': '1.Eat a balanced diet xxx'
                }
            ]

    3. Multi-turn conversation dataset.
        example['conversation'] = [
                {
                    'input': 'Give three tips for staying healthy.',
                    'output': '1.Eat a balanced diet xxx'
                },
                {
                    'input': 'Please expand on the second point.',
                    'output': 'Here is an expanded explanation of the xxx'
                }
            ]
    """
    bos_token_id, eos_token_id = get_bos_eos_token_ids(tokenizer)
    is_multi_turn_conversation = len(example['conversation']) > 1
    if is_multi_turn_conversation:
        assert input_ids_with_output

    input_ids, labels = [], []
    next_needs_bos_token = True
    for single_turn_conversation in example['conversation']:
        input = single_turn_conversation['input']
        if DEFAULT_IMAGE_TOKEN in input and with_image_token:
            chunk_encode = [
                tokenizer.encode(chunk, add_special_tokens=False)
                for chunk in input.split(DEFAULT_IMAGE_TOKEN)
            ]
            assert len(chunk_encode) == 2
            input_encode = []
            for idx, cur_chunk_encode in enumerate(chunk_encode):
                input_encode.extend(cur_chunk_encode)
                if idx != len(chunk_encode) - 1:
                    input_encode.append(IMAGE_TOKEN_INDEX)
        else:
            input_encode = tokenizer.encode(input, add_special_tokens=False)
        if next_needs_bos_token:
            input_ids += bos_token_id
            labels += [IGNORE_INDEX] * len(bos_token_id)
        input_ids += input_encode
        labels += [IGNORE_INDEX] * len(input_encode)
        if input_ids_with_output:
            # Add output
            output_with_loss = single_turn_conversation.get(
                'output_with_loss', True)
            output = single_turn_conversation['output']
<<<<<<< HEAD
            if output != '':
                output_encode = tokenizer.encode(
                    output, add_special_tokens=False)
                input_ids += output_encode
                labels += copy.deepcopy(output_encode)
=======
            output_encode = tokenizer.encode(output, add_special_tokens=False)
            input_ids += output_encode
            if output_with_loss:
                labels += copy.deepcopy(output_encode)
            else:
                labels += [IGNORE_INDEX] * len(output_encode)
>>>>>>> 1136707b
            # Add EOS_TOKEN (with loss)
            if single_turn_conversation.get('need_eos_token', True):
                next_needs_bos_token = True
                input_ids += eos_token_id
                if output_with_loss:
                    labels += copy.deepcopy(eos_token_id)
                else:
                    labels += [IGNORE_INDEX] * len(eos_token_id)
            else:
                next_needs_bos_token = False
            # Add sep (without loss)
            sep = single_turn_conversation.get('sep', '')
            if sep != '':
                sep_encode = tokenizer.encode(sep, add_special_tokens=False)
                input_ids += sep_encode
                labels += [IGNORE_INDEX] * len(sep_encode)

    if len(input_ids) > max_length:
        input_ids = input_ids[:max_length]
        labels = labels[:max_length]
    return {'input_ids': input_ids, 'labels': labels}


class Packer:
    """Pack multiple pieces of data into one."""

    def __init__(self,
                 chunk_size=2048,
                 use_varlen_attn=False,
                 drop_last=False):
        self.chunk_size = chunk_size
        self.residual = {'input_ids': [], 'labels': []}
        self.use_varlen_attn = use_varlen_attn
        self.drop_last = drop_last
        if use_varlen_attn:
            self.residual_cumulative_len = [0]

    def get_cumulative_len(self, chunk_num):
        ptr_l = 0
        cumulative_len = []
        for chunk_idx in range(chunk_num):
            length_train = (chunk_idx + 1) * self.chunk_size
            ptr_r = np.searchsorted(
                self.residual_cumulative_len, length_train, side='left')
            if self.residual_cumulative_len[ptr_r] == length_train:
                cumulative_len_cur = \
                    self.residual_cumulative_len[ptr_l:ptr_r + 1]
                ptr_l = ptr_r + 1
            else:
                cumulative_len_cur = self.residual_cumulative_len[
                    ptr_l:ptr_r] + [length_train]
                ptr_l = ptr_r
            cumulative_len_cur = [
                num - chunk_idx * self.chunk_size for num in cumulative_len_cur
            ]
            if cumulative_len_cur[0] != 0:
                cumulative_len_cur = [0] + cumulative_len_cur

            cumulative_len.append(cumulative_len_cur)

        self.residual_cumulative_len = [
            num - length_train for num in self.residual_cumulative_len[ptr_l:]
        ]
        if len(self.residual_cumulative_len) == 0:
            self.residual_cumulative_len = [0]
        elif self.residual_cumulative_len[0] != 0:
            self.residual_cumulative_len = [0] + self.residual_cumulative_len

        return cumulative_len

    def get_indexes(self, cumulative_len):
        indexes = []
        for cumulative_len_cur in cumulative_len:
            index_cur = []
            for i in range(len(cumulative_len_cur) - 1):
                index_cur.extend(
                    list(
                        range(cumulative_len_cur[i + 1] -  # noqa: W504
                              cumulative_len_cur[i])))
            indexes.append(index_cur)
        return indexes

    def __call__(self, batch):
        concatenated_samples = {
            k: v + list(chain(*batch[k]))
            for k, v in self.residual.items()
        }

        if self.use_varlen_attn:
            for input_id in batch['input_ids']:
                self.residual_cumulative_len.append(
                    self.residual_cumulative_len[-1] + len(input_id))

        total_length = len(concatenated_samples[list(
            concatenated_samples.keys())[0]])

        if total_length >= self.chunk_size:
            chunk_num = total_length // self.chunk_size
            result = {
                k: [
                    v[i:i + self.chunk_size] for i in range(
                        0,
                        chunk_num *  # noqa: W504
                        self.chunk_size,
                        self.chunk_size)
                ]
                for k, v in concatenated_samples.items()
            }
            self.residual = {
                k: v[(chunk_num * self.chunk_size):]
                for k, v in concatenated_samples.items()
            }

            if self.use_varlen_attn:
                cumulative_len = self.get_cumulative_len(chunk_num)
                result['cumulative_len'] = cumulative_len
                result['indexes'] = self.get_indexes(cumulative_len)
        else:
            if self.drop_last:
                result = {k: [] for k, v in concatenated_samples.items()}
            else:
                result = {k: [v] for k, v in concatenated_samples.items()}

            self.residual = {k: [] for k in concatenated_samples.keys()}

            if self.use_varlen_attn:
                result['cumulative_len'] = [] if self.drop_last else [
                    self.residual_cumulative_len
                ]
                result['indexes'] = [] if self.drop_last else self.get_indexes(
                    [self.residual_cumulative_len])
                self.residual_cumulative_len = [0]

        return result


def expand2square(pil_img, background_color):
    width, height = pil_img.size
    if width == height:
        return pil_img
    elif width > height:
        result = Image.new(pil_img.mode, (width, width), background_color)
        result.paste(pil_img, (0, (width - height) // 2))
        return result
    else:
        result = Image.new(pil_img.mode, (height, height), background_color)
        result.paste(pil_img, ((height - width) // 2, 0))
        return result


def load_image(image_file):
    if image_file.startswith('http://') or image_file.startswith('https://'):
        response = requests.get(image_file)
        image = Image.open(BytesIO(response.content)).convert('RGB')
    else:
        image = Image.open(image_file).convert('RGB')
    return image


def decode_base64_to_image(base64_string):
    image_data = base64.b64decode(base64_string)
    image = Image.open(io.BytesIO(image_data))
    return image<|MERGE_RESOLUTION|>--- conflicted
+++ resolved
@@ -100,20 +100,14 @@
             output_with_loss = single_turn_conversation.get(
                 'output_with_loss', True)
             output = single_turn_conversation['output']
-<<<<<<< HEAD
             if output != '':
-                output_encode = tokenizer.encode(
-                    output, add_special_tokens=False)
+                output_encode = tokenizer.encode(output,
+                                                 add_special_tokens=False)
                 input_ids += output_encode
-                labels += copy.deepcopy(output_encode)
-=======
-            output_encode = tokenizer.encode(output, add_special_tokens=False)
-            input_ids += output_encode
-            if output_with_loss:
-                labels += copy.deepcopy(output_encode)
-            else:
-                labels += [IGNORE_INDEX] * len(output_encode)
->>>>>>> 1136707b
+                if output_with_loss:
+                    labels += copy.deepcopy(output_encode)
+                else:
+                    labels += [IGNORE_INDEX] * len(output_encode)
             # Add EOS_TOKEN (with loss)
             if single_turn_conversation.get('need_eos_token', True):
                 next_needs_bos_token = True
