# Copyright (c) OpenMMLab. All rights reserved.
import logging
import os
from datetime import timedelta
from functools import partial

import numpy as np
from datasets import DatasetDict, concatenate_datasets
from mmengine import print_log
from mmengine.config import Config, ConfigDict
from mmengine.utils.misc import get_object_from_string
from torch import distributed as dist

from xtuner.registry import BUILDER, MAP_FUNC
from .utils import Packer, encode_fn


def get_lengths(example):
    return {'length': len(example['input_ids'])}


def build_origin_dataset(dataset, split):
    if isinstance(dataset, DatasetDict):
        if split is None:
            dataset = concatenate_datasets(dataset.values())
        else:
            dataset = dataset[split]
    elif isinstance(dataset, dict) or isinstance(
            dataset, Config) or isinstance(dataset, ConfigDict):
        dataset = BUILDER.build(dataset)
        if isinstance(dataset, DatasetDict):
            if split is None:
                dataset = concatenate_datasets(dataset.values())
            else:
                dataset = dataset[split]
    return dataset


def map_dataset(dataset, dataset_map_fn, map_num_proc):
    if isinstance(dataset_map_fn, str):
        map_fn_obj = MAP_FUNC.get(dataset_map_fn) or get_object_from_string(
            dataset_map_fn)
        if map_fn_obj is not None:
            dataset_map_fn = map_fn_obj
        else:
            raise TypeError('dataset_map_fn must be a function or a '
                            "registered function's string in MAP_FUNC, "
                            f"but got a string of '{dataset_map_fn}'")

    dataset = dataset.map(dataset_map_fn, num_proc=map_num_proc)
    return dataset


def add_template_to_dataset(dataset, template_map_fn, map_num_proc):
    if isinstance(template_map_fn,
                  dict) or isinstance(template_map_fn, Config) or isinstance(
                      template_map_fn, ConfigDict):
        template_map_fn = BUILDER.build(template_map_fn)
    dataset = dataset.map(template_map_fn, num_proc=map_num_proc)
    # remove invalid data
    dataset = dataset.filter(
        lambda example: len(example['conversation']) > 0,
        num_proc=map_num_proc)
    return dataset


def tokenize_dataset(dataset, tokenizer, max_length, with_image_token,
                     input_ids_with_output, remove_unused_columns,
                     map_num_proc):
    assert (tokenizer is not None) and (max_length is not None), \
        f'({tokenizer}, {max_length})'
    if isinstance(tokenizer, dict) or isinstance(
            tokenizer, Config) or isinstance(tokenizer, ConfigDict):
        tokenizer = BUILDER.build(tokenizer)
    dataset = dataset.map(
        partial(
            encode_fn,
            tokenizer=tokenizer,
            max_length=max_length,
            with_image_token=with_image_token,
            input_ids_with_output=input_ids_with_output),
        remove_columns=list(dataset.column_names)
        if remove_unused_columns else None,
        num_proc=map_num_proc)
    return dataset


def pack_dataset(dataset, max_length, use_varlen_attn, shuffle_before_pack,
                 map_num_proc):
    if shuffle_before_pack:
        dataset = dataset.shuffle()
        dataset = dataset.flatten_indices(num_proc=map_num_proc)
    dataset = dataset.map(
        Packer(max_length, use_varlen_attn=use_varlen_attn),
        batched=True,
        num_proc=map_num_proc)
    return dataset


def process(dataset,
            do_dataset_tokenization=True,
            tokenizer=None,
            max_length=None,
            dataset_map_fn=None,
            template_map_fn=None,
            max_dataset_length=None,
            split='train',
            remove_unused_columns=False,
            rename_maps=[],
            shuffle_before_pack=True,
            pack_to_max_length=True,
            use_varlen_attn=False,
            input_ids_with_output=True,
            with_image_token=False,
            map_num_proc=1):
    """Post-process the dataset loaded from the Hugging Face Hub, or a local
    dataset.

    Args:
        dataset: The dataset to be post-processed.
        do_dataset_tokenization: Whether the dataset need to be tokenized
            in this function. Default to True.
        tokenizer: The tokenizer processes some raw text as input and outputs
            an Encoding. If `do_dataset_tokenization` is True, this argument
            should not be None. Default to None.
        max_length: Max length of the sequence. If `do_dataset_tokenization`
            or `pack_to_max_length` is True, this argument should not be None.
            Default to None.
        dataset_map_fn: Map the original dataset format to the one defined
            by xTuner.
        template_map_fn: Add the prompt template to the dataset
        max_dataset_length: If the length of the dataset is too long, we can
            randomly extract `max_dataset_length` from it.
        split: Which split of the data to load.
            If `None`, will return a single concatenated dataset with all
            splits (typically `datasets.Split.TRAIN` and
            `datasets.Split.TEST`).
            If given, will return a single Dataset.
        remove_unused_columns: Whether to remove columns from the dataset
            that are not used during training.
        rename_maps: Rename the column name of the dataset.
        shuffle_before_pack: Whether to shuffle the dataset before
            packing them.
        pack_to_max_length: Whether to pack the dataset to the `max_length `.
            This usually improves gpu utilization and therefore reduces
            training time.
        use_varlen_attn: If use_varlen_attn is True, we calculate attention
            the actual length of the sequence rather than the actual length
            of the sequence
        input_ids_with_output: Whether to put the groundtruth output
            corresponding to the question into the dataset. Typically set
            it to True during training and False during testing.
        with_image_token: Whether to convert DEFAULT_IMAGE_TOKEN to
            IMAGE_TOKEN_INDEX. Typically set it to True during the training
            of VLM.
        map_num_proc: Max number of processes when mapping the dataset.
    """
<<<<<<< HEAD
    if isinstance(dataset, DatasetDict):
        dataset = dataset[split]
    elif isinstance(dataset, dict) or isinstance(
            dataset, Config) or isinstance(dataset, ConfigDict):
        dataset = BUILDER.build(dataset)
        if isinstance(dataset, DatasetDict):
            dataset = dataset[split]
=======
    if use_varlen_attn:
        assert pack_to_max_length, \
            '`pack_to_max_length` in `process_hf_dataset` should be set to ' \
            'True if `use_varlen_attn` is True.'
    if pack_to_max_length:
        assert split == 'train' or split is None, \
            ('`split` should be `train` or `None` if `pack_to_max_length` is '
             f'True, but got {split}.')

    dataset = build_origin_dataset(dataset, split)
>>>>>>> a115e55e

    # sample `max_dataset_length` items from the original dataset to
    # save time consumed by map function
    if max_dataset_length is not None:
        max_dataset_length = min(max_dataset_length, len(dataset))
        indices = np.random.choice(
            len(dataset), max_dataset_length, replace=False)
        dataset = dataset.select(indices)

    # Extract the useful data for training from the original dataset.
    if dataset_map_fn is not None:
        dataset = map_dataset(dataset, dataset_map_fn, map_num_proc)

    # Add prompt template, such as <|System|>: xxx <|User|>: xxx <|Bot|>: xxx
    if template_map_fn is not None:
        dataset = add_template_to_dataset(dataset, template_map_fn,
                                          map_num_proc)

    for old, new in rename_maps:
        dataset = dataset.rename_column(old, new)

    # remove unused columns
    if pack_to_max_length and (not remove_unused_columns):
        print_log(
            'We have to remove unused columns if '
            '`pack_to_max_length` is set to True.',
            logger='current',
            level=logging.WARNING)
        remove_unused_columns = True

    if do_dataset_tokenization:
        dataset = tokenize_dataset(dataset, tokenizer, max_length,
                                   with_image_token, input_ids_with_output,
                                   remove_unused_columns, map_num_proc)
    else:
        assert {'input_ids', 'labels'}.issubset(dataset.column_names)

    if input_ids_with_output:
        # remove data that does not have the valid labels.
        dataset = dataset.filter(
            lambda example: any(label >= 0 for label in example['labels']),
            num_proc=map_num_proc)

    # pack to max length
    if pack_to_max_length:
        dataset = pack_dataset(dataset, max_length, use_varlen_attn,
                               shuffle_before_pack, map_num_proc)

    # add 'length'
    dataset = dataset.map(get_lengths, num_proc=map_num_proc)
    setattr(dataset, 'length', dataset['length'])

    return dataset


def process_hf_dataset(dataset,
                       do_dataset_tokenization=True,
                       tokenizer=None,
                       max_length=None,
                       dataset_map_fn=None,
                       template_map_fn=None,
                       max_dataset_length=None,
                       split='train',
                       remove_unused_columns=False,
                       rename_maps=[],
                       shuffle_before_pack=True,
                       pack_to_max_length=True,
                       use_varlen_attn=False,
                       input_ids_with_output=True,
                       with_image_token=False,
                       map_num_proc=32):
    """Post-process the dataset loaded from the Hugging Face Hub, or a local
    dataset.

    Args:
        dataset: The dataset to be post-processed.
        do_dataset_tokenization: Whether the dataset need to be tokenized
            in this function. Default to True.
        tokenizer: The tokenizer processes some raw text as input and outputs
            an Encoding. If `do_dataset_tokenization` is True, this argument
            should not be None. Default to None.
        max_length: Max length of the sequence. If `do_dataset_tokenization`
            or `pack_to_max_length` is True, this argument should not be None.
            Default to None.
        dataset_map_fn: Map the original dataset format to the one defined
            by xTuner.
        template_map_fn: Add the prompt template to the dataset
        max_dataset_length: If the length of the dataset is too long, we can
            randomly extract `max_dataset_length` from it.
        split: Which split of the data to load.
            If `None`, will return a single concatenated dataset with all
            splits (typically `datasets.Split.TRAIN` and
            `datasets.Split.TEST`).
            If given, will return a single Dataset.
        remove_unused_columns: Whether to remove columns from the dataset
            that are not used during training.
        rename_maps: Rename the column name of the dataset.
        shuffle_before_pack: Whether to shuffle the dataset before
            packing them.
        pack_to_max_length: Whether to pack the dataset to the `max_length `.
            This usually improves gpu utilization and therefore reduces
            training time.
        use_varlen_attn: If use_varlen_attn is True, we calculate attention
            the actual length of the sequence rather than the actual length
            of the sequence
        input_ids_with_output: Whether to put the groundtruth output
            corresponding to the question into the dataset. Typically set
            it to True during training and False during testing.
        with_image_token: Whether to convert DEFAULT_IMAGE_TOKEN to
            IMAGE_TOKEN_INDEX. Typically set it to True during the training
            of VLM.
        map_num_proc: Max number of processes when mapping the dataset.
    """
    kwargs = dict(
        dataset=dataset,
        do_dataset_tokenization=do_dataset_tokenization,
        tokenizer=tokenizer,
        max_length=max_length,
        dataset_map_fn=dataset_map_fn,
        template_map_fn=template_map_fn,
        max_dataset_length=max_dataset_length,
        split=split,
        remove_unused_columns=remove_unused_columns,
        rename_maps=rename_maps,
        shuffle_before_pack=shuffle_before_pack,
        pack_to_max_length=pack_to_max_length,
        use_varlen_attn=use_varlen_attn,
        input_ids_with_output=input_ids_with_output,
        with_image_token=with_image_token,
        map_num_proc=map_num_proc)
    if not (dist.is_available() and dist.is_initialized()):
        return process(**kwargs)

    xtuner_dataset_timeout = timedelta(
        minutes=int(os.getenv('XTUNER_DATASET_TIMEOUT', default=30)))
    print_log(
        f'xtuner_dataset_timeout = {xtuner_dataset_timeout}', logger='current')
    # monitored barrier requires gloo process group to perform host-side sync.
    group_gloo = dist.new_group(backend='gloo', timeout=xtuner_dataset_timeout)

    if dist.get_rank() == 0:
        dataset = process(**kwargs)
        objects = [dataset]
    else:
        objects = [None]

    dist.monitored_barrier(group=group_gloo, timeout=xtuner_dataset_timeout)
    dist.broadcast_object_list(objects, src=0)
    return objects[0]<|MERGE_RESOLUTION|>--- conflicted
+++ resolved
@@ -155,15 +155,6 @@
             of VLM.
         map_num_proc: Max number of processes when mapping the dataset.
     """
-<<<<<<< HEAD
-    if isinstance(dataset, DatasetDict):
-        dataset = dataset[split]
-    elif isinstance(dataset, dict) or isinstance(
-            dataset, Config) or isinstance(dataset, ConfigDict):
-        dataset = BUILDER.build(dataset)
-        if isinstance(dataset, DatasetDict):
-            dataset = dataset[split]
-=======
     if use_varlen_attn:
         assert pack_to_max_length, \
             '`pack_to_max_length` in `process_hf_dataset` should be set to ' \
@@ -174,8 +165,6 @@
              f'True, but got {split}.')
 
     dataset = build_origin_dataset(dataset, split)
->>>>>>> a115e55e
-
     # sample `max_dataset_length` items from the original dataset to
     # save time consumed by map function
     if max_dataset_length is not None:
