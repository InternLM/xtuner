--- conflicted
+++ resolved
@@ -72,9 +72,14 @@
     if isinstance(tokenizer, dict) or isinstance(
             tokenizer, Config) or isinstance(tokenizer, ConfigDict):
         tokenizer = BUILDER.build(tokenizer)
+    if prompt_template is None or ('messages' not in dataset.column_names
+                                   and 'conversation' in dataset.column_names):
+        encode_map_fn = encode_fn
+    else:
+        encode_map_fn = prompt_template.encode_map_fn
     dataset = dataset.map(
         partial(
-            encode_fn,
+            encode_map_fn,
             tokenizer=tokenizer,
             max_length=max_length,
             with_image_token=with_image_token,
@@ -103,7 +108,6 @@
             max_length=None,
             dataset_map_fn=None,
             template_map_fn=None,
-            prompt_template=None,
             max_dataset_length=None,
             split='train',
             remove_unused_columns=False,
@@ -165,19 +169,7 @@
             ('`split` should be `train` or `None` if `pack_to_max_length` is '
              f'True, but got {split}.')
 
-<<<<<<< HEAD
-    assert template_map_fn is None or prompt_template is None
-
-    if isinstance(dataset, DatasetDict):
-        dataset = dataset[split]
-    elif isinstance(dataset, dict) or isinstance(
-            dataset, Config) or isinstance(dataset, ConfigDict):
-        dataset = BUILDER.build(dataset)
-        if isinstance(dataset, DatasetDict):
-            dataset = dataset[split]
-=======
     dataset = build_origin_dataset(dataset, split)
->>>>>>> 56dbdd76
 
     # sample `max_dataset_length` items from the original dataset to
     # save time consumed by map function
@@ -187,41 +179,17 @@
             len(dataset), max_dataset_length, replace=False)
         dataset = dataset.select(indices)
 
-    # rename
-    for old, new in rename_maps:
-        dataset = dataset.rename_column(old, new)
-
     # Extract the useful data for training from the original dataset.
     if dataset_map_fn is not None:
         dataset = map_dataset(dataset, dataset_map_fn, map_num_proc)
 
     # Add prompt template, such as <|System|>: xxx <|User|>: xxx <|Bot|>: xxx
     if template_map_fn is not None:
-<<<<<<< HEAD
-        if isinstance(template_map_fn, dict) or isinstance(
-                template_map_fn, Config) or isinstance(template_map_fn,
-                                                       ConfigDict):
-            template_map_fn = BUILDER.build(template_map_fn)
-        dataset = dataset.map(template_map_fn, num_proc=map_num_proc)
-    elif prompt_template is not None:
-        if isinstance(prompt_template, str):  # for resume
-            prompt_template = get_object_from_string(prompt_template)
-        dataset = dataset.map(
-            prompt_template.template_map_fn_v2, num_proc=map_num_proc)
-=======
         dataset = add_template_to_dataset(dataset, template_map_fn,
                                           map_num_proc)
->>>>>>> 56dbdd76
-
-    # remove invalid data
-    if 'conversation' in dataset.column_names:
-        dataset = dataset.filter(
-            lambda example: len(example['conversation']) > 0,
-            num_proc=map_num_proc)
-    if 'messages' in dataset.column_names:
-        dataset = dataset.filter(
-            lambda example: len(example['messages']) > 0,
-            num_proc=map_num_proc)
+
+    for old, new in rename_maps:
+        dataset = dataset.rename_column(old, new)
 
     # remove unused columns
     if pack_to_max_length and (not remove_unused_columns):
@@ -232,34 +200,12 @@
             level=logging.WARNING)
         remove_unused_columns = True
 
-<<<<<<< HEAD
-    # tokenize
-    if isinstance(tokenizer, dict) or isinstance(
-            tokenizer, Config) or isinstance(tokenizer, ConfigDict):
-        tokenizer = BUILDER.build(tokenizer)
-    if prompt_template is None or ('messages' not in dataset.column_names
-                                   and 'conversation' in dataset.column_names):
-        encode_map_fn = encode_fn
-    else:
-        encode_map_fn = prompt_template.encode_map_fn
-    dataset = dataset.map(
-        partial(
-            encode_map_fn,
-            tokenizer=tokenizer,
-            max_length=max_length,
-            with_image_token=with_image_token,
-            input_ids_with_output=input_ids_with_output),
-        remove_columns=list(dataset.column_names)
-        if remove_unused_columns else None,
-        num_proc=map_num_proc)
-=======
     if do_dataset_tokenization:
         dataset = tokenize_dataset(dataset, tokenizer, max_length,
                                    with_image_token, input_ids_with_output,
                                    remove_unused_columns, map_num_proc)
     else:
         assert {'input_ids', 'labels'}.issubset(dataset.column_names)
->>>>>>> 56dbdd76
 
     if input_ids_with_output:
         # remove data that does not have the valid labels.
