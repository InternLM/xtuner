--- conflicted
+++ resolved
@@ -55,12 +55,9 @@
             xtuner check-custom-dataset $CONFIG
         8. MMBench evaluation:
             xtuner mmbench $LLM --llava $LLAVA --visual-encoder $VISUAL_ENCODER --prompt-template $PROMPT_TEMPLATE --data-path $MMBENCH_DATA_PATH
-<<<<<<< HEAD
-        9. List all dataset formats which are supported in XTuner
-=======
         9. Refcoco evaluation:
             xtuner eval_refcoco $LLM --llava $LLAVA --visual-encoder $VISUAL_ENCODER --prompt-template $PROMPT_TEMPLATE --data-path $REFCOCO_DATA_PATH
->>>>>>> c7c97b9a
+        10. List all dataset formats which are supported in XTuner
 
     Run special commands:
 
@@ -232,22 +229,15 @@
         '--help': preprocess_help_msg,
         '-h': preprocess_help_msg
     },
-<<<<<<< HEAD
+    'eval_refcoco': eval_refcoco,
     'list-dataset-format': list_dataset_format
-=======
-    'eval_refcoco': eval_refcoco
->>>>>>> c7c97b9a
 }
 
 HELP_FUNCS = [preprocess_help_msg, convert_help_msg]
 MAP_FILE_FUNCS = [
     list_cfg, copy_cfg, log_dataset, check_custom_dataset, train, test, chat,
-<<<<<<< HEAD
-    mmbench, pth_to_hf, merge, split, arxiv_preprocess, list_dataset_format
-=======
     mmbench, pth_to_hf, merge, split, arxiv_preprocess, eval_refcoco,
-    convert_refcoco
->>>>>>> c7c97b9a
+    convert_refcoco, list_dataset_format
 ]
 
 
