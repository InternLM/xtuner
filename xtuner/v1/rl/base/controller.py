--- conflicted
+++ resolved
@@ -260,12 +260,8 @@
                     rollout_idx=rollout_idx,
                 )
             )
-<<<<<<< HEAD
-        ray.get(handles, timeout=TRAIN_RAY_GET_TIMEOUT)
-=======
-        log_infos = ray.get(handles)
+        log_infos = ray.get(handles, timeout=TRAIN_RAY_GET_TIMEOUT)
         return log_infos
->>>>>>> 8913a02c
 
     @ray_method
     def offload(self, target: Literal["model", "optimizer", "all"] = "all"):
