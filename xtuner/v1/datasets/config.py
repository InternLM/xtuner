import copy
import os
from functools import partial
from pathlib import Path
from typing import Annotated, Iterable, Literal, Optional, Protocol, Union, runtime_checkable

import torch
from cyclopts import Parameter
from mmengine.dist import get_rank
from mmengine.fileio import list_dir_or_file
from pydantic import BaseModel, ConfigDict, TypeAdapter, model_validator
from torch.distributed.device_mesh import DeviceMesh
from torch.utils.data import ConcatDataset, RandomSampler, SequentialSampler
from torch.utils.data import DataLoader as TorchDataLoader
from typing_extensions import TypedDict

from transformers import PreTrainedTokenizer, PreTrainedTokenizerFast
from xtuner.v1.utils import get_logger, profile_time_and_memory

from ..datasets.collator import ColateItem
from .collator import (
    fake_collator,
    intern_s1_vl_sft_collator,
    qwen3_vl_sft_collator,
    sft_llm_collator,
)
from .dataloader import BaseDataloader, Dataloader
from .jsonl import JsonlDataset
from .packing import ExpandSoftPackDataset, HardPackDataset, _LegacySoftPackDataset
from .sampler import LengthGroupedSampler, ParallelSampler
from .utils import CachableTokenizeFunction, tokenizer_xxhash
from .vlm_jsonl import VLMJsonlDataset


logger = get_logger()


# TODO: Enhance the configurable fields of dataset config
class DatasetConfig(BaseModel):
    model_config = ConfigDict(title="Base dataset config for xtuner", extra="allow")
    anno_path: Annotated[str | Path, Parameter(group="dataset")]
    cache_dir: str | Path | None = None
    cache_tag: str | None = None
    name: Annotated[str, Parameter(group="dataset")] = "default"
    class_name: Annotated[str, Parameter(group="dataset")] = "JsonlDataset"
    sample_ratio: Annotated[float, Parameter(group="dataset")] = 1.0
<<<<<<< HEAD
=======
    enable_sequential_sampler: Annotated[bool, Parameter(group="dataset")] = False
>>>>>>> df03a218
    media_root: Annotated[str | None, Parameter(group="dataset")] = ""

    def build(
        self,
        tokenize_fn: Optional["CachableTokenizeFunction"] = None,
    ) -> "JsonlDataset":
        if self.class_name == "JsonlDataset":
            return JsonlDataset(
                tokenize_fn=tokenize_fn,
                anno_path=self.anno_path,
                sample_ratio=self.sample_ratio,
                enable_sequential_sampler=self.enable_sequential_sampler,
                name=self.name,
                cache_dir=self.cache_dir,
                cache_tag=self.cache_tag,
            )
        elif self.class_name == "VLMJsonlDataset":
            return VLMJsonlDataset(
                tokenize_fn=tokenize_fn,
                anno_path=self.anno_path,
                sample_ratio=self.sample_ratio,
                enable_sequential_sampler=self.enable_sequential_sampler,
                name=self.name,
                media_root=self.media_root,
                cache_dir=self.cache_dir,
                cache_tag=self.cache_tag,
            )
        else:
            raise ValueError(f"Unsupported class_name: {self.class_name}")


@runtime_checkable
class BaseTokenizeFnConfig(Protocol):
    def build(
        self, tokenizer, tokenizer_hash: str | None = None, anno_name: str | None = None, **kwargs
    ) -> "CachableTokenizeFunction":
        """Build the tokenize function."""
        raise NotImplementedError


class DatasetCombine(TypedDict):
    dataset: DatasetConfig
    tokenize_fn: BaseTokenizeFnConfig


DatasetConfigList = list[DatasetCombine]
DatasetConfigListAdatper = TypeAdapter(DatasetConfigList, config=ConfigDict(arbitrary_types_allowed=True))


# TODO: (huanghaian) Fix the return type hint static check
# TODO: (huanghaian) Moving arguments to dataset config
def build_datasets(dataset_config: DatasetConfigList, tokenizer) -> list[JsonlDataset]:
    datasets: list[JsonlDataset] = []
    assert len(dataset_config) > 0

    tokenizer_hash = tokenizer_xxhash(tokenizer)[:16]
    for config in dataset_config:
        _dataset_config = config["dataset"]
        assert isinstance(_dataset_config, DatasetConfig)
        _tokenize_fn_name = config["tokenize_fn"]
        anno_path = _dataset_config.anno_path
        if os.path.isfile(anno_path):
            all_anno_path = [anno_path]
        else:
            all_anno_path = [
                os.path.join(anno_path, f)
                for f in list_dir_or_file(anno_path, suffix=".jsonl", list_dir=False, recursive=True)
            ]
        all_anno_path.sort()
        for anno_path in all_anno_path:
            _dataset_config = copy.deepcopy(_dataset_config)
            _dataset_config.anno_path = anno_path
            anno_name = os.path.basename(anno_path)  # for debug
            _tokenize_fn = _tokenize_fn_name.build(tokenizer, tokenizer_hash=tokenizer_hash, anno_name=anno_name)
            _dataset = _dataset_config.build(_tokenize_fn)
            if get_rank() == 0:
                logger.info(
                    f"[Dataset] (Original) {_dataset_config.name}/{os.path.basename(anno_path)}: {len(_dataset)} samples."
                )
            datasets.append(_dataset)

    return datasets


# TODO: Removed in version 1.1.0
def build_dataloader(
    dataloader_config: "DataloaderConfig",
    datasets: list[JsonlDataset],
    global_batch_size: int,
    micro_batch_size: int,
    seed: int,
    dp_mesh: DeviceMesh | None = None,
    shuffle: bool = True,
) -> Iterable[list[ColateItem]]:
    assert isinstance(datasets, list), "datasets must be a list of datasets."

    if dataloader_config.pack_level != "none" and get_rank == 0:
        num_tokens = sum(dset.num_tokens.sum() for dset in datasets)
        logger.debug(f"[Dataset] {num_tokens} tokens.")

    dataset: ExpandSoftPackDataset | _LegacySoftPackDataset | ConcatDataset | HardPackDataset
    if dataloader_config.pack_level == "soft":
        logger.info("[Dataset] Start packing data of ExpandSoftPackDataset.")
        dataset = ExpandSoftPackDataset(
            datasets,
            pack_max_length=dataloader_config.pack_max_length,
            pack_chunk_size=dataloader_config.pack_chunk_size,
            pack_workers=dataloader_config.pack_workers,
            global_pack=dataloader_config.global_pack,
            pack_extra_buffer_size=dataloader_config.pack_extra_buffer_size,
            seed=seed,
        )
    elif dataloader_config.pack_level == "hard":
        logger.info("[Dataset] Start packing data of HardPackDataset.")
        dataset = HardPackDataset(
            datasets,
            pack_max_length=dataloader_config.pack_max_length,
            global_pack=dataloader_config.global_pack,
            seed=seed,
        )
    elif dataloader_config.pack_level == "none":
        dataset = ConcatDataset(datasets)  # type: ignore
    elif dataloader_config.pack_level == "__legacy":
        logger.info("[Dataset] Start packing data of _LegacySoftPackDataset.")
        dataset = _LegacySoftPackDataset(
            datasets,
            pack_max_length=dataloader_config.pack_max_length,
            global_pack=dataloader_config.global_pack,
            seed=seed,
        )
    else:
        raise NotImplementedError(f"Unsupported pack level: {dataloader_config.pack_level}")

    if dataloader_config.pack_level in ("soft", "__legacy") and get_rank() == 0:
        ori_samples = sum([len(dset) for dset in datasets])
        packed_samples = len(dataset)
        logger.info(f"[Dataset] (Original) {ori_samples} samples.")
        logger.info(f"[Dataset] (Packed) {packed_samples} samples.")

    sampler: LengthGroupedSampler | ParallelSampler | RandomSampler | SequentialSampler
    if dataloader_config.group_by_length:
        assert shuffle, "Currently only shuffling is supported for LengthGroupedSampler."
        assert isinstance(dataset, (ExpandSoftPackDataset, _LegacySoftPackDataset, HardPackDataset)), (
            "Internal Error, LengthGroupedSampler requires ExpandSoftPackDataset or _LegacySoftPackDataset, "
            f"but got {type(dataset)}"
        )
        sampler = LengthGroupedSampler(
            dataset=dataset, dp_mesh=dp_mesh, global_batch_size=global_batch_size, seed=seed
        )
    else:
        sampler = ParallelSampler(
            dataset=dataset, dp_mesh=dp_mesh, global_batch_size=global_batch_size, shuffle=shuffle, seed=seed
        )

    ctx = torch.multiprocessing.get_context("fork")
    # Using `fork` here since `torchrun` uses the spawn method by default.
    # The unpickling process of spawn method creates a new process which reimports all heavy dependencies like `torch`.
    # Additionally, `torch.compile` will also be re-executed during this process, as it's commonly
    # used as a decorator within the imported module.

    # For example, when deserializing a dataset like `SoftPackDataset`,
    # all of its dependency chain including `xtuner`, `xtuner.datasets`
    # will be imported during unpickling. This import process happens during deserialization,
    # not serialization, and is very slow and inefficient.
    # Using forkserver avoids these redundant imports and improves performance.
    collator = partial(
        dataloader_config.build_collator(),
        pack_max_length=dataloader_config.pack_max_length,
        padding_token_idx=dataloader_config.pad_token_id if dataloader_config.pad_token_id is not None else 0,
    )
    dataloader = TorchDataLoader(
        dataset,
        batch_size=micro_batch_size,
        num_workers=dataloader_config.num_workers,
        # Ensure to round up or drop last based on the `global_batch_size`,
        # if you want to replace a custom sampler.
        sampler=sampler,
        collate_fn=collator,
        multiprocessing_context=ctx if dataloader_config.num_workers > 0 else None,
        persistent_workers=dataloader_config.num_workers > 0,
    )
    return dataloader


class BaseDataloaderConfig(BaseModel):
    def build(
        self,
        tokenizer: Union[PreTrainedTokenizer, PreTrainedTokenizerFast],
        dp_mesh: DeviceMesh,
        global_batch_size: int,
        micro_batch_size: int,
        seed: int,
        shuffle: bool = True,
    ) -> BaseDataloader:
        raise NotImplementedError


class DataloaderConfig(BaseDataloaderConfig):
    model_config = ConfigDict(title="Dataloader config for xtuner", extra="allow", arbitrary_types_allowed=True)

    dataset_config_list: DatasetConfigList | None = None

    collator: Annotated[
        Literal["sft_llm_collator", "intern_s1_vl_sft_collator", "qwen3_vl_sft_collator", "fake_collator"],
        Parameter(help="collator func name"),
    ] = "sft_llm_collator"
    pack_to_max_length: Annotated[bool, Parameter(help="whether to pack to max length")] = True
    pack_level: Annotated[
        Literal["soft", "none", "__legacy", "hard"], Parameter(help="__legacy is only for debug")
    ] = "soft"
    pack_max_length: Annotated[int, Parameter(help="pack max length")] = 32768
    pack_chunk_size: Annotated[int, Parameter(help="pack chunk size")] = 10000
    pack_workers: Annotated[int, Parameter(help="pack workers")] = 8
    global_pack: Annotated[bool, Parameter(help="enable or disable global pack mode")] = True
    group_by_length: Annotated[bool, Parameter(help="enable or disable group by length mode")] = True
    pack_extra_buffer_size: Annotated[
        int, Parameter(help="pack extra buffer size when pack_level is expand_soft model")
    ] = 100
    num_workers: Annotated[int, Parameter(help="dataloader num workers")] = 0
    pad_token_id: Annotated[int | None, Parameter(help="padding token id")] = None

    def build_collator(self):
        if self.collator == "sft_llm_collator":
            return sft_llm_collator
        elif self.collator == "intern_s1_vl_sft_collator":
            return intern_s1_vl_sft_collator
        elif self.collator == "qwen3_vl_sft_collator":
            return qwen3_vl_sft_collator
        elif self.collator == "fake_collator":
            return fake_collator  # for RL
        else:
            raise ValueError(f"Unsupported collator: {self.collator}")

    @model_validator(mode="before")
    @classmethod
    def _infer_group_by_length(cls, data) -> None:
        if "pack_level" in data and "group_by_length" not in data:
            if data["pack_level"] == "none":
                data["group_by_length"] = False
            else:
                data["group_by_length"] = True

        if "group_by_length" in data and "pack_level" in data:
            if data["pack_level"] == "none" and data["group_by_length"] is True:
                raise ValueError("group_by_length must be False when pack_level is none.")
        return data

    def build(
        self,
        tokenizer: Union[PreTrainedTokenizer, PreTrainedTokenizerFast],
        dp_mesh: DeviceMesh,
        global_batch_size: int,
        micro_batch_size: int,
        seed: int,
        shuffle: bool = True,
        total_step: int | None = None,
    ) -> Dataloader:
        if self.dataset_config_list is None:
            raise ValueError("dataset_config_list is required.")

        with profile_time_and_memory("[Build Datasets]"):
            datasets = build_datasets(self.dataset_config_list, tokenizer)

        assert isinstance(datasets, list), "datasets must be a list of datasets."

        if self.pack_level != "none" and get_rank == 0:
            num_tokens = sum(dset.num_tokens.sum() for dset in datasets)
            logger.debug(f"[Dataset] {num_tokens} tokens.")

        with profile_time_and_memory("[Pack Datasets]"):
            dataset: ExpandSoftPackDataset | _LegacySoftPackDataset | ConcatDataset | HardPackDataset
            if self.pack_level == "soft":
                logger.info("[Dataset] Start packing data of ExpandSoftPackDataset.")
                dataset = ExpandSoftPackDataset(
                    datasets,
                    pack_max_length=self.pack_max_length,
                    pack_chunk_size=self.pack_chunk_size,
                    pack_workers=self.pack_workers,
                    global_pack=self.global_pack,
                    pack_extra_buffer_size=self.pack_extra_buffer_size,
                    seed=seed,
                )
            elif self.pack_level == "hard":
                logger.info("[Dataset] Start packing data of HardPackDataset.")
                dataset = HardPackDataset(
                    datasets,
                    pack_max_length=self.pack_max_length,
                    global_pack=self.global_pack,
                    seed=seed,
                )
            elif self.pack_level == "none":
                dataset = ConcatDataset(datasets)  # type: ignore
            elif self.pack_level == "__legacy":
                logger.info("[Dataset] Start packing data of _LegacySoftPackDataset.")
                dataset = _LegacySoftPackDataset(
                    datasets,
                    pack_max_length=self.pack_max_length,
                    global_pack=self.global_pack,
                    seed=seed,
                )
            else:
                raise NotImplementedError(f"Unsupported pack level: {self.pack_level}")

        if self.pack_level in ("soft", "__legacy") and get_rank() == 0:
            ori_samples = sum([len(dset) for dset in datasets])
            packed_samples = len(dataset)
            logger.info(f"[Dataset] (Original) {ori_samples} samples.")
            logger.info(f"[Dataset] (Packed) {packed_samples} samples.")

        sampler: LengthGroupedSampler | ParallelSampler | RandomSampler | SequentialSampler
        if self.group_by_length:
            assert shuffle, "Currently only shuffling is supported for LengthGroupedSampler."
            assert isinstance(dataset, (ExpandSoftPackDataset, _LegacySoftPackDataset, HardPackDataset)), (
                "Internal Error, LengthGroupedSampler requires ExpandSoftPackDataset or _LegacySoftPackDataset, "
                f"but got {type(dataset)}"
            )
            sampler = LengthGroupedSampler(
                dataset=dataset, dp_mesh=dp_mesh, global_batch_size=global_batch_size, seed=seed
            )
        else:
            sampler = ParallelSampler(
                dataset=dataset, dp_mesh=dp_mesh, global_batch_size=global_batch_size, shuffle=shuffle, seed=seed
            )

        ctx = torch.multiprocessing.get_context("fork")
        # Using `fork` here since `torchrun` uses the spawn method by default.
        # The unpickling process of spawn method creates a new process which reimports all heavy dependencies like `torch`.
        # Additionally, `torch.compile` will also be re-executed during this process, as it's commonly
        # used as a decorator within the imported module.

        # For example, when deserializing a dataset like `SoftPackDataset`,
        # all of its dependency chain including `xtuner`, `xtuner.datasets`
        # will be imported during unpickling. This import process happens during deserialization,
        # not serialization, and is very slow and inefficient.
        # Using forkserver avoids these redundant imports and improves performance.
        collator = partial(
            self.build_collator(),
            pack_max_length=self.pack_max_length,
            pack_to_max_length=self.pack_to_max_length,
            padding_token_idx=self.pad_token_id if self.pad_token_id is not None else 0,
        )
        dataloader = Dataloader(
            dataset,
            batch_size=micro_batch_size,
            num_workers=self.num_workers,
            # Ensure to round up or drop last based on the `global_batch_size`,
            # if you want to replace a custom sampler.
            sampler=sampler,
            collate_fn=collator,
            multiprocessing_context=ctx if self.num_workers > 0 else None,
            persistent_workers=self.num_workers > 0,
        )
        return dataloader<|MERGE_RESOLUTION|>--- conflicted
+++ resolved
@@ -44,10 +44,7 @@
     name: Annotated[str, Parameter(group="dataset")] = "default"
     class_name: Annotated[str, Parameter(group="dataset")] = "JsonlDataset"
     sample_ratio: Annotated[float, Parameter(group="dataset")] = 1.0
-<<<<<<< HEAD
-=======
     enable_sequential_sampler: Annotated[bool, Parameter(group="dataset")] = False
->>>>>>> df03a218
     media_root: Annotated[str | None, Parameter(group="dataset")] = ""
 
     def build(
