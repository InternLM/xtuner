--- conflicted
+++ resolved
@@ -68,13 +68,8 @@
     model_config = ConfigDict(extra="forbid")
     response: Optional[str] = None
     response_ids: Optional[List[int]] = None
-<<<<<<< HEAD
     num_return_tokens: int = 0
-    finish_reason: Optional[str] = None
-=======
-    num_return_tokens: Optional[int] = None
     finish_reason: Optional[str] = None  # "stop", "length", "abort", "failed", "skipped"
->>>>>>> 979aa464
     logprobs: Optional[List[float]] = None
     extra_info: Dict[str, Any] = dict()
 
@@ -161,15 +156,13 @@
 
     # 如果存在abort的状态，相当于跳过检查，下次会重新rollout
     is_abort = any(item.env.rollout.finish_reason == "abort" for item in group_data_items)
-<<<<<<< HEAD
     if is_abort:
         error_msg = "Found abort in rollout finish_reason."
         return True, error_msg
-=======
     is_skipped = all(item.env.rollout.finish_reason == "skipped" for item in group_data_items)
-    if is_abort or is_skipped:
-        return True
->>>>>>> 979aa464
+    if is_skipped:
+        error_msg = "All items are skipped in rollout finish_reason."
+        return True, error_msg
 
     no_failures = all(item.env.rollout.finish_reason != "failed" for item in group_data_items)
     if not no_failures:
