--- conflicted
+++ resolved
@@ -479,7 +479,6 @@
             self.logger.error(f"Failed to send abort request to {url}: {e}")
             return url, False
 
-<<<<<<< HEAD
     def _log_task_completion_stats(self, task_times: List[float], logger_msg: Optional[str] = None):
         if not task_times:
             self.logger.info("No task completion times to report.")
@@ -507,8 +506,6 @@
         logger_msg += task_completions_report
         self.logger.info(logger_msg)
         return stats_dict
-=======
 
 DataFlow = ray.remote(RawDataFlow)
-DataFlowProxy = ActorProxy[RawDataFlow]
->>>>>>> 8d569d5f
+DataFlowProxy = ActorProxy[RawDataFlow]