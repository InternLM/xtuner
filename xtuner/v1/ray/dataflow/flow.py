--- conflicted
+++ resolved
@@ -76,10 +76,6 @@
     worker_log_dir: Annotated[Path, Parameter(help="Directory to save worker logs.")] = Path.cwd() / "work_dir"
 
     def __init__(self, **kwargs):
-<<<<<<< HEAD
-        # TODO: calculate max_concurrent based on env and resources
-=======
->>>>>>> d1c21702
         super().__init__(**kwargs)
         self.worker_log_dir.mkdir(parents=True, exist_ok=True)
 
