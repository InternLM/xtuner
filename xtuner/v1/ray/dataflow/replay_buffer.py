import heapq
import itertools
from collections import defaultdict
from dataclasses import dataclass, field
from enum import Enum
from pathlib import Path
from typing import Any, Callable, Dict, List, Optional, Tuple, Union
from uuid import uuid4

import ray
from cyclopts import Parameter
from pydantic import BaseModel, ConfigDict
from ray import ObjectRef
from typing_extensions import Annotated

from transformers import AutoTokenizer, PreTrainedTokenizer, PreTrainedTokenizerFast
from xtuner.v1.data_proto.rl_data import (
    RLDataFlowItem,
    RLDatasetItem,
    RLEnvDataItem,
    RLExtraDataItem,
    RLUIDItem,
    check_dataflow_item,
)
from xtuner.v1.datasets import build_dataloader, build_datasets
from xtuner.v1.datasets.config import DataloaderConfig
from xtuner.v1.utils import get_logger


logger = get_logger()


class ReplayState(str, Enum):
    INIT = "init"
    COMPLETED = "completed"
    INTERRUPTED = "interrupted"
    FAILED = "failed"
    ARCHIVED = "archived"
    EXPIRED = "expired"

    @staticmethod
    def from_str(state_str: str) -> "ReplayState":
        for state in ReplayState:
            if state.value == state_str:
                return state
        raise ValueError(f"Unknown ReplayState string: {state_str}")

    @staticmethod
    def from_finish_reason(finish_reason: str) -> "ReplayState":
        if finish_reason == "abort":
            return ReplayState.INTERRUPTED
        elif finish_reason == "failed":
            return ReplayState.FAILED
        elif finish_reason == "completed":
            return ReplayState.COMPLETED
        else:
            raise ValueError(f"Unknown finish_reason: {finish_reason}")


@dataclass
class ReplayMeta:
    """ReplayMeta aggregates all versions of data related to a single prompt in
    the replay buffer.

    Attributes:
        env (str): Name or identifier of the environment.
        root_id (int): Identifier for grouping related prompts (e.g., for GRPO or multi-turn scenarios).
        action_id (int): Unique identifier for the prompt. If the prompt changes (such as in a multi-turn scenario), a new action_id is assigned.
        action_ref (ObjectRef): Ray object reference to the prompt data (corresponds to RLDatasetItem in RLDataFlowItem).
        observation_ids (List[int]): IDs for different responses to the same prompt. Each response has a unique observation_id.
        observation_refs (List[ObjectRef]): Ray object references to environment data for each observation (corresponds to RLEnvDataItem in RLDataFlowItem).
        observation_versions (List[int]): Version numbers for each observation, supporting async rollout.
        state (str): Overall state of the prompt (e.g., "paused" for partial rollout, or other rollout states).
        extra_info (Dict[str, Any]): Additional metadata or information.
    """

    env: str = ""
    root_id: int = 0
    action_id: int = 0  # same prompt share the same action_id
    action_ref: ObjectRef = None
    observation_ids: List[int] = field(default_factory=list)  # observation IDs for different versions
    observation_refs: List[ObjectRef] = field(default_factory=list)
    observation_versions: List[int] = field(default_factory=list)  # reserved for async rollout
    state: ReplayState = ReplayState.INIT
    version: int = 0
    extra_info: Dict[str, Any] = field(default_factory=dict)


def mapping_dataitem_to_replaymeta(grouped_dataitem: List[RLDataFlowItem]) -> ReplayMeta:
    # TODO: 单独管理每一条query，而不是一组query，提高效率
    assert len(grouped_dataitem) > 0

    env_str = grouped_dataitem[0].uid.env
    root_id = grouped_dataitem[0].uid.root_id
    action_id = grouped_dataitem[0].uid.action_id
    data = grouped_dataitem[0].data
    group_rollout_finish_reason = []
    observation_ids = []
    observation_refs = []
    observation_versions = []

    for item in grouped_dataitem:
        version = item.uid.version
        observation_ids.append(item.uid.observation_id)
        observation_refs.append(ray.put(item.env))
        observation_versions.append(version)
        group_rollout_finish_reason.append(item.env.rollout.finish_reason)

    version = max(observation_versions)

    rollout_finish_reason = "completed"
    if any(item.env.rollout.finish_reason == "failed" for item in grouped_dataitem):
        rollout_finish_reason = "failed"
    elif any(item.env.rollout.finish_reason == "abort" for item in grouped_dataitem):
        rollout_finish_reason = "abort"

    replay_state = ReplayState.from_finish_reason(rollout_finish_reason)

    # resume / dump时要仔细处理state/replay_state的映射关系，先不考虑resume和dump的情况
    # last_replay_state = getattr(grouped_dataitem[0].extra_info, "state", "")
    # # 优先读取sample的state ??, 会有什么问题？？
    # if state_str == "" or state_str == str(ReplayState.INIT):
    #     # 如果该sample不存在state信息，则根据group内的finish_reason来判断整体状态
    #     if "abort" in group_rollout_states:
    #         state = ReplayState.ABORTED
    #     else:
    #         state = ReplayState.FINISHED
    # else:
    #     if state_str == str(ReplayState.ABORTED_OVER_VERSION):
    #         state = ReplayState.ABORTED_OVER_VERSION
    #     elif state_str == str(ReplayState.ABORTED):
    #         state = ReplayState.ABORTED
    #     elif state_str == str(ReplayState.FINISHED):
    #         state = ReplayState.FINISHED
    #     elif state_str == str(ReplayState.HISTORY):
    #         state = ReplayState.HISTORY
    #     else:
    #         logger.error(f"Unknown state_str: {state_str}, defaulting to INIT.")

    # logger.info(f"mapping_dataitem_to_replaymeta state: {state}")

    replay_meta = ReplayMeta(
        env=env_str,
        root_id=root_id,
        action_id=action_id,
        action_ref=ray.put(data),
        observation_ids=observation_ids,
        observation_refs=observation_refs,
        observation_versions=observation_versions,
        state=replay_state,
        version=version,
        extra_info={},
    )
    return replay_meta


def mapping_replaymeta_to_dataitem(replay_meta: ReplayMeta) -> List[RLDataFlowItem]:
    env_str = replay_meta.env
    root_id = replay_meta.root_id
    action_id = replay_meta.action_id
    data_ref = ray.get(replay_meta.action_ref)
    state_str = str(replay_meta.state)
    group_data_item = []
    for obs_id, obs_ref, version in zip(
        replay_meta.observation_ids, replay_meta.observation_refs, replay_meta.observation_versions
    ):
        item = RLDataFlowItem(
            uid=RLUIDItem(
                env=env_str, root_id=root_id, action_id=action_id, observation_id=obs_id, version=replay_meta.version
            ),
            extra_info=RLExtraDataItem(state=state_str, retry_times=0),
        )
        if data_ref is not None:
            item.data = data_ref
        if obs_ref is not None:
            item.env = ray.get(obs_ref)
        group_data_item.append(item)
    return group_data_item


class ReplayBufferConfig(BaseModel):
    """Replay buffer configuration for XTuner.

    This class defines configuration parameters for the replay buffer system in XTuner,
    managing dataset handling, data loading, text processing, and post-processing
    operations for reinforcement learning experience replay.

    Args:
        dataset_cfg (List): Configuration for datasets used to sample initial prompts.
        dataloader_cfg (DataloaderConfig): Configuration for the PyTorch DataLoader
            that iterates over the dataset.
        tokenizer (PreTrainedTokenizer | PreTrainedTokenizerFast): Tokenizer for
            processing text data, including support for partial rollouts.
        postprocessor_func (Optional[Callable]): Optional function to filter or
            modify data groups after generation. Defaults to None.
        replay_ratio (float): Ratio of samples to replay from the buffer versus
            sampling new data. Defaults to 0.
        replay_weights (dict): Weights for different states in the replay buffer
            to control sampling priorities. Defaults to empty dict.

    **Examples:**

    Example configuration for ReplayBuffer with GSM8K dataset config and base dataloader config::

        from transformers import AutoTokenizer

        config = ReplayBufferConfig(
            dataset_cfg=[{
                "dataset": DatasetConfig(name="gsm8k", anno_path="path/to/data"),
                "tokenize_fn": RLTokenizeFnConfig(max_length=512)
            }],
            dataloader_cfg=DataloaderConfig(collator='fake_collator'),
            tokenizer=AutoTokenizer.from_pretrained("model_path"),
            postprocessor_func=None,
        )
    """

    model_config = ConfigDict(arbitrary_types_allowed=True)

    dataset_cfg: Annotated[List, Parameter(help="The dataset object to sample initial prompts from.")]

    dataloader_cfg: Annotated[
        Optional[DataloaderConfig], Parameter(help="The PyTorch DataLoader for iterating over the dataset.")
    ] = None

    tokenizer: Annotated[
        Union[PreTrainedTokenizer, PreTrainedTokenizerFast, str],
        Parameter(help="The tokenizer for processing text data, e.g., for partial rollouts."),
    ]
    postprocessor_func: Annotated[
        Optional[Callable],
        Parameter(help="An optional function to filter or modify data groups after they are generated."),
    ] = None
    replay_ratio: Annotated[
        float,
        Parameter(help="Ratio of samples to replay from the buffer."),
    ] = 0
    replay_weights: Annotated[
        dict,
        Parameter(help="Weights for different states in the replay buffer."),
    ] = {}
    worker_log_dir: Annotated[Path, Parameter(help="Directory to save worker logs.")] = Path.cwd() / "work_dir"


class Sampler:
    """Sampler for drawing prompts from datasets or the replay buffer."""

    def __init__(self, dataset, dataloader, tokenizer):
        """Initializes the Sampler.

        Args:
            dataset: The dataset to sample from.
            dataloader: The dataloader for the dataset.
            tokenizer: The tokenizer for processing text.
            storage: The ReplayBufferStorage instance.
        """
        self.train_dataset = dataset
        self.train_dataloader = dataloader
        self.train_dataloader_iter = iter(self.train_dataloader)
        self.tokenizer = (
            tokenizer
            if isinstance(tokenizer, (PreTrainedTokenizer, PreTrainedTokenizerFast))
            else AutoTokenizer.from_pretrained(tokenizer, trust_remote_code=True)
        )
        self.logger = get_logger()

    def sample(self, env: str, prompt_repeat_k: int, enable_partial_rollout) -> List[RLDataFlowItem]:
        """Selects a sampling strategy and returns a group of samples.

        It decides whether to sample from the unfinished buffer (for partial
        rollouts greater than 0) or from the original dataset.

        Args:
            env (str): The environment name.
            enable_partial_rollout (int): Flag to enable partial rollout.
            prompt_repeat_k (int): Number of times to repeat the prompt.

        Returns:
            List[RLDataFlowItem]: A list of sampled data items.
        """
        root_id = uuid4().int
        action_id = uuid4().int
        group_data_item: List[RLDataFlowItem] = [RLDataFlowItem() for _ in range(prompt_repeat_k)]
        try:
            data = next(self.train_dataloader_iter)[0]
        except StopIteration:
            self.train_dataloader_iter = iter(self.train_dataloader)
            data = next(self.train_dataloader_iter)[0]

        multimodal_train_info = data.pop("multimodal_train_info", {})
        if "pixel_values" in multimodal_train_info:
            multimodal_train_info["pixel_values"] = ray.put(multimodal_train_info["pixel_values"])
            data["multimodal_train_info"] = multimodal_train_info

        for data_item in group_data_item:
            data_item.uid = RLUIDItem(
                env=env,
                root_id=root_id,
                action_id=action_id,
                observation_id=uuid4().int,
            )
            data_item.data = RLDatasetItem(**data)
            data_item.extra_info = RLExtraDataItem(state=str(ReplayState.INIT), retry_times=0)
        self.logger.debug(f"Sample from dataloader with data: {data_item}")
        return group_data_item

    def resume(self, num: int) -> None:
        self.train_dataloader_iter = itertools.islice(self.train_dataloader, num, None)


class ReplayBufferStorage:
    """Handles the storage of experiences for the replay buffer."""

    def __init__(self, worker_log_dir):
        """Initializes the data structures for storing replay data."""

        self._completed_actions: List[Tuple[int, int]] = []  # FIFO queue of returned action_id,
        self._interrupted_actions: List[Tuple[int, int]] = []  # (version, action_id)
        self._expired_actions: List[Tuple[int, int]] = []  # (version, action_id)

        self._actions: Dict[int, ReplayMeta] = {}  # action_id: ReplayMeta
        self._root2actions: Dict[int, List[int]] = {}  # root_id: [action_id, action_id, ...], designed for grpo
        self._observations: Dict[int, ReplayMeta] = {}  # observation_id: ReplayMeta
        self._observations2states: Dict[int, str] = {}  # observation_id: state_str
        self._states: Dict[str, List[int]] = defaultdict(list)  # str: [observation_id, observation_id, ...]
        self._action2observations: Dict[int, List[int]] = defaultdict(
            list
        )  # action_id: [observation_id, observation_id, ...]
        self.logger = get_logger(log_dir=worker_log_dir, tag="ReplayBuffer")
        self._multimodal_train_infos: Dict[int, Dict[str, Any]] = {}

    def add(self, grouped_dataitem: List[RLDataFlowItem], partial_rollout_step: int = 0):
        """Adds a group of data items to the storage.

        Args:
            grouped_dataitem (List[RLDataFlowItem]): A list of data items
                belonging to the same group.
        """
        check_result, msg = check_dataflow_item(grouped_dataitem)
        if not check_result:
            self.logger.warning(
                f"Dataflow item check failed because {msg} for {grouped_dataitem[0].uid.action_id} response. Skipping adding to replay buffer."
            )
            return

        replay_meta = mapping_dataitem_to_replaymeta(grouped_dataitem)

        root_id = replay_meta.root_id
        action_id = replay_meta.action_id

        # 1. 跟prompt相关的action_id记录
        if root_id in self._root2actions:
            replay_meta.version += 1
            self.logger.debug(
                f"Existing root_id: {root_id} found. Incrementing version to {replay_meta.version}. Sample data: {grouped_dataitem[0].data}, response: {grouped_dataitem[0].env.rollout}"
            )
            self._root2actions[root_id].append(action_id)
        else:
            self._root2actions[root_id] = [action_id]
        self._actions[action_id] = replay_meta

        # 2. 根据rollout状态加到finished, abort, abort_over_version队列中；Partial rollout is handled based on whether finish_reason is "abort".
        if replay_meta.state == ReplayState.INTERRUPTED and replay_meta.version < partial_rollout_step:
            heapq.heappush(self._interrupted_actions, (-replay_meta.version, action_id))
            self.logger.debug(
                f"Add aborted sample with root_id: {root_id}, action_id: {action_id} to _interrupted_actions."
            )
        elif replay_meta.state == ReplayState.INTERRUPTED and replay_meta.version >= partial_rollout_step:
            heapq.heappush(self._expired_actions, (0, action_id))
            replay_meta.version = 0
            replay_meta.state = ReplayState.EXPIRED
            self.logger.debug(
                f"Action_id: {action_id} has exceeded partial_rollout_step {partial_rollout_step}. Add this sample with root_id: {root_id} to _expired_actions list."
            )
        elif replay_meta.state == ReplayState.COMPLETED:
            heapq.heappush(self._completed_actions, (-replay_meta.version, action_id))
            self.logger.debug(f"Add sample with root_id: {root_id}, action_id: {action_id} to finished_actions.")
        elif replay_meta.state == ReplayState.FAILED:
            assert False, "Currently, failed samples are not supported in the replay buffer."

        # 3. observation
        for observation_id in replay_meta.observation_ids:
            self._action2observations[action_id].append(observation_id)
            self._observations[observation_id] = replay_meta
            self._observations2states[observation_id] = replay_meta.state
            self._states[str(replay_meta.state)].append(observation_id)

    def clear(self):
        attrs_to_clear = [
            "_interrupted_actions",
            "_completed_actions",
            "_expired_actions",
            "_actions",
            "_root2actions",
            "_observations",
            "_observations2states",
            "_states",
            "_action2observations",
        ]
        for attr in attrs_to_clear:
            getattr(self, attr).clear()

    def get(
        self, global_batch_size: int, partial_rollout_step: int
    ) -> Tuple[List[List[RLDataFlowItem]], List[Dict[str, Any]]]:
        """Retrieves a batch of finished sample groups from the buffer.

        Args:
            global_batch_size (int): The number of sample groups to retrieve.

        Raises:
            ValueError: If there are not enough finished samples in the buffer
                to meet the `global_batch_size`.

        Returns:
            List[List[RLDataFlowItem]]: A list of sample groups. Each inner
            list contains a group of data items that were generated from the
            same initial prompt, repeated `repeat_prompt_k` times.
        """
        samples = []
        multimodal_train_infos = []
        if len(self._completed_actions) < global_batch_size:
            self.logger.error("Not enough finished samples in replay buffer")
            return [], []
        else:
            self.logger.info(
                f"Retrieving global_batch_size {global_batch_size} from replay buffer, len of self.returned: {len(self._completed_actions)}"
            )
            for _ in range(global_batch_size):
                _, action_id = heapq.heappop(self._completed_actions)
                replay_meta = self._actions[action_id]
                group_samples = mapping_replaymeta_to_dataitem(replay_meta)
                multimodal_train_info = None
                # TODO: 是否需要额外返回不重复的 multimodal_train_infos？
                for data_item in group_samples:
                    if hasattr(data_item.data, "multimodal_train_info"):
                        multimodal_train_info = data_item.data.multimodal_train_info
                        del data_item.data.multimodal_train_info
                samples.append(group_samples)
                if multimodal_train_info is not None:
                    multimodal_train_infos.append(multimodal_train_info)
            return samples, multimodal_train_infos

    def get_completed_samples(self):
        """Returns the number of finished sample groups."""
        return len(self._completed_actions)

    def get_interrupted_samples(self):
        """Returns the number of unfinished sample groups."""
        return len(self._interrupted_actions)

    def get_expired_samples(self):
        return len(self._expired_actions)

    def get_prompt_num(self):
        return len(self._root2actions)

    def status(self):
        return {
            "rollout_completed_count": len(self._completed_actions),
            "rollout_interrupted_count": len(self._interrupted_actions),
            "rollout_expired_count": len(self._expired_actions),
            "prompt_count": len(self._root2actions),
            "action_count": len(self._actions),
            "observation_count": len(self._observations),
        }

    def dump(self, file_path: str):
        """Dumps the entire state of the replay buffer storage to a single
        file, resolving all ray.ObjectRefs to their actual values.

        Args:
            file_path (str): The path to the file where the state will be
                saved.
        """
        import os
        import pickle

        self.logger.info(f"Starting to dump ReplayBufferStorage state to {file_path}...")
        os.makedirs(os.path.dirname(file_path), exist_ok=True)

        all_data_items = []
        for replay_meta in self._actions.values():
            self.logger.info(f"state of replay_meta while dumping: {replay_meta}")
            group_data_items = mapping_replaymeta_to_dataitem(replay_meta)
            all_data_items.append(group_data_items)

        with open(file_path, "wb") as f:
            pickle.dump(all_data_items, f)
        self.logger.info(f"ReplayBufferStorage state dumped to {file_path}")

    def resume(self, file_path: str):
        """Resumes the replay buffer storage from a single file.

        Args:
            file_path (str): The path to the file from which to restore the
                state.
        """
        import os
        import pickle

        self.logger.info(f"Starting to resume ReplayBufferStorage state from {file_path}...")
        if not os.path.exists(file_path):
            self.logger.error(f"State file not found: {file_path}. Cannot resume.")
            return

        with open(file_path, "rb") as f:
            all_data_items = pickle.load(f)

        self.logger.info(f"self._expired_actions: {len(self._expired_actions)} before resuming.")
        for group_data_items in all_data_items:
            replay_meta = mapping_dataitem_to_replaymeta(group_data_items)
            root_id = replay_meta.root_id
            action_id = replay_meta.action_id
            state = replay_meta.state
            version = replay_meta.version
            self.logger.info(f"state of replay_meta while resuming: {replay_meta}")
            if state == ReplayState.INTERRUPTED:
                heapq.heappush(self._interrupted_actions, (-version, action_id))
            elif state == ReplayState.EXPIRED:
                heapq.heappush(self._expired_actions, (-version, action_id))
            elif state == ReplayState.COMPLETED:
                heapq.heappush(self._completed_actions, (-version, action_id))
            if root_id not in self._root2actions:
                self._root2actions[root_id] = [action_id]
            else:
                self._root2actions[root_id].append(action_id)
            self._actions[action_id] = replay_meta
            for observation_id in replay_meta.observation_ids:
                self._action2observations[action_id].append(observation_id)
                self._observations[observation_id] = replay_meta
                self._observations2states[observation_id] = replay_meta.state
                self._states[replay_meta.state].append(observation_id)

        self.logger.info(f"self._expired_actions: {len(self._expired_actions)} after resuming.")
        self.logger.info(f"ReplayBufferStorage state successfully resumed from {file_path}")


@ray.remote
class ReplayBuffer:
    """A Ray actor that manages experience replay for reinforcement
    learning."""

    def __init__(
        self,
        config: ReplayBufferConfig,
        enable_partial_rollout: int = 0,
        partial_rollout_step: int = 0,
    ):
        """Initializes the ReplayBuffer actor.

        Args:
            config (ReplayBufferConfig): The configuration object.
        """
        self.config = config
        self.storage = ReplayBufferStorage(config.worker_log_dir)
        self.tokenizer: Union[PreTrainedTokenizer, PreTrainedTokenizerFast]
<<<<<<< HEAD
        if isinstance(self.tokenizer, str):
=======
        if isinstance(self.config.tokenizer, str):
>>>>>>> 516f105b
            self.tokenizer = AutoTokenizer.from_pretrained(self.tokenizer, trust_remote_code=True)
        else:
            self.tokenizer = config.tokenizer
        self.datasets = build_datasets(config.dataset_cfg, self.tokenizer)

        if config.dataloader_cfg is not None:
            self.dataloader_cfg = config.dataloader_cfg
        else:
            self.dataloader_cfg = DataloaderConfig(
                collator="fake_collator",
                pack_level="none",
            )
        self.dataloader = build_dataloader(
            dataloader_config=self.dataloader_cfg,
            datasets=self.datasets,
            global_batch_size=1,
            micro_batch_size=1,
            seed=1,
        )

        self.sampler = Sampler(
            self.datasets,
            self.dataloader,
            self.tokenizer,
        )
        self.post_processor_func = config.postprocessor_func
        self.partial_rollout_step = partial_rollout_step
        self.call_sample_from_storage_times = 0
        self.call_sample_from_dataloader_times = 0
        self.logger = get_logger(log_dir=config.worker_log_dir, tag="ReplayBuffer")
        self.sample_from_expired_count = 0
        self.sample_from_interrupted_count = 0
        self.sample_from_dataloader_count = 0

    def get_train_dataset_length(self):
        """Returns the length of the training dataloader."""
        return len(self.dataloader)

    def post_processor(self, group_samples):
        """Applies a post-processing function to a group of samples.

        Args:
            group_samples: A list of samples to process.

        Returns:
            The processed group of samples.
        """
        if self.post_processor_func:
            group_samples = self.post_processor_func(group_samples)
            return group_samples
        return group_samples

    def refresh_completed_states_on_step(self, sample_from_expired_states):
        if sample_from_expired_states:
            while self.storage._completed_actions:
                _, action_id = heapq.heappop(self.storage._completed_actions)
                replay_meta = self.storage._actions[action_id]
                replay_meta.state = ReplayState.INTERRUPTED
                replay_meta.version += 1
                # 使用 heappush 和 (-version, action_id) 元组
                heapq.heappush(self.storage._interrupted_actions, (-replay_meta.version, action_id))
        else:
            updated_completed = []
            while self.storage._completed_actions:
                neg_version, action_id = heapq.heappop(self.storage._completed_actions)
                replay_meta = self.storage._actions[action_id]
                if replay_meta.version >= self.partial_rollout_step:
                    replay_meta.state = ReplayState.EXPIRED
                    replay_meta.version = 0
                    heapq.heappush(self.storage._expired_actions, (0, action_id))
                else:
                    heapq.heappush(updated_completed, (neg_version, action_id))
            self.storage._completed_actions = updated_completed

    def _sample_from_expired_storage(self) -> List[RLDataFlowItem]:
        # note: 预先假定从expired storage中采样一定是同步模式，且并发度不会大于global_batch_size且不会多采样
        assert self.storage.get_expired_samples() > 0
        _, action_id = heapq.heappop(self.storage._expired_actions)
        replay_meta = self.storage._actions[action_id]
        replay_meta.version = 0
        group_samples = mapping_replaymeta_to_dataitem(replay_meta)

        # update env for expired samples
        for sample in group_samples:
            if sample.data.num_tokens and sample.data.input_ids:
                sample.data.input_ids = sample.data.input_ids[: sample.data.num_tokens]
            sample.env = RLEnvDataItem()
            sample.uid.version = 0
            sample.extra_info.state = str(ReplayState.INIT)

        self.logger.debug(
            f"Sampling expired action_id: {action_id} from replay buffer, remain expired samples: {len(self.storage._expired_actions)}"
        )
        return group_samples

    def _sample_from_interrupted_storage(self) -> List[RLDataFlowItem]:
        assert self.storage.get_interrupted_samples() > 0
        _, action_id = heapq.heappop(self.storage._interrupted_actions)
        replay_meta = self.storage._actions[action_id]
        group_samples = mapping_replaymeta_to_dataitem(replay_meta)

        # update env for interrupted samples
        for sample in group_samples:
            assert sample.data.input_ids and sample.data.num_tokens, "input_ids or num_tokens is empty!"
            sample.data.input_ids = sample.data.input_ids[: sample.data.num_tokens]
            sample.uid.action_id = int(uuid4().int)
            sample.uid.version = replay_meta.version
            sample.extra_info.state = str(ReplayState.INIT)
            if sample.env.rollout.response_ids and sample.data.input_ids:
                if "train_prompt_ids" in sample.data.extra_info:
                    sample.data.input_ids = (
                        sample.data.extra_info["train_prompt_ids"] + sample.env.rollout.response_ids
                    )
                else:
                    sample.data.input_ids.extend(sample.env.rollout.response_ids)
            elif sample.env.rollout.response:
                sample.data.input_ids.extend(
                    self.tokenizer.encode(sample.env.rollout.response, add_special_tokens=False)
                )
        self.logger.debug(
            f"Sampling interrupted action_id: {action_id} from replay buffer, remain interrupted samples: {len(self.storage._interrupted_actions)}"
        )
        return group_samples

    def sample(
        self, env, enable_partial_rollout: int, prompt_repeat_k: int, sample_from_expired_storage: bool
    ) -> List[RLDataFlowItem]:
        """Samples a batch of experiences from the replay buffer.

        Args:
            env: The environment name.
            enable_partial_rollout (int): Flag to enable partial rollouts.
            prompt_repeat_k (int): Number of times to repeat a prompt.

        Returns:
            A list of sampled data items.
        """
        if sample_from_expired_storage:
            self.sample_from_expired_count += 1
            return self._sample_from_expired_storage()
        elif enable_partial_rollout > 0 and self.storage.get_interrupted_samples() > 0:
            self.sample_from_interrupted_count += 1
            return self._sample_from_interrupted_storage()
        else:
            self.sample_from_dataloader_count += 1
            return self.sampler.sample(env, prompt_repeat_k, enable_partial_rollout)

    def get_samples(
        self,
        global_batch_size: int,
    ):
        """Gets a batch of finished samples from the storage.

        Args:
            global_batch_size (int): The number of sample groups to retrieve.

        Returns:
            A list of sample groups.
        """
        self.sample_from_dataloader_count = 0
        self.sample_from_interrupted_count = 0
        self.sample_from_expired_count = 0
        return self.storage.get(global_batch_size, self.partial_rollout_step)

    def add(self, grouped_dataitem: List[RLDataFlowItem]):
        """Adds a group of data items to the replay buffer storage.

        Args:
            grouped_dataitem (List[RLDataFlowItem]): A list of data items
                from the same group.
        """
        self.storage.add(grouped_dataitem, self.partial_rollout_step)

    def dump(self, file_path: str):
        """Dumps the replay buffer's storage to a file.

        Args:
            file_path (str): The path to the file for saving the data.
        """
        self.storage.dump(file_path)

    def status(self):
        status = self.storage.status()
        status.update(
            {
                "sample_from_dataloader_count": self.sample_from_dataloader_count,
                "sample_from_interrupted_count": self.sample_from_interrupted_count,
                "sample_from_expired_count": self.sample_from_expired_count,
            }
        )
        return status

    def resume(self, file_path: str):
        """Resumes the replay buffer's storage from a file.

        Args:
            file_path (str): The path to the file from which to restore the
                state.
        """
        self.storage.resume(file_path)
        num = self.storage.get_prompt_num()
        self.sampler.resume(num)

    def get_completed_samples(self):
        """Returns the number of finished sample groups in the storage."""
        return self.storage.get_completed_samples()

    def get_interrupted_samples(self):
        """Returns the number of unfinished sample groups in the storage."""
        return self.storage.get_interrupted_samples()

    def get_expired_samples(self):
        """Returns the number of aborted over version sample groups in the
        storage."""
        return self.storage.get_expired_samples()

    def clear(self):
        """Clears the replay buffer storage."""
        self.storage.clear()<|MERGE_RESOLUTION|>--- conflicted
+++ resolved
@@ -555,11 +555,7 @@
         self.config = config
         self.storage = ReplayBufferStorage(config.worker_log_dir)
         self.tokenizer: Union[PreTrainedTokenizer, PreTrainedTokenizerFast]
-<<<<<<< HEAD
-        if isinstance(self.tokenizer, str):
-=======
         if isinstance(self.config.tokenizer, str):
->>>>>>> 516f105b
             self.tokenizer = AutoTokenizer.from_pretrained(self.tokenizer, trust_remote_code=True)
         else:
             self.tokenizer = config.tokenizer
