--- conflicted
+++ resolved
@@ -286,12 +286,11 @@
                 belonging to the same group.
         """
         if not check_dataflow_item(grouped_dataitem):
+            # remove multimodal_train_info
+            action_id = grouped_dataitem[0].uid.action_id
+            if action_id in self._multimodal_train_infos:
+                del self._multimodal_train_infos[action_id]
             return
-
-        for item in grouped_dataitem:
-            finish_reason = item.env.rollout.finish_reason
-            if finish_reason == "failed":
-                return
 
         replay_meta = mapping_dataitem_to_replaymeta(grouped_dataitem)
         root_id = replay_meta.root_id
@@ -336,12 +335,8 @@
         samples = []
         multimodal_train_infos = []
         if len(self._returned) < global_batch_size:
-<<<<<<< HEAD
-            raise ValueError("Not enough finished samples in replay buffer")
-=======
             self.logger.error("Not enough finished samples in replay buffer")
             return []
->>>>>>> b39581ac
         else:
             target_finished_list = self._returned[:global_batch_size]
             remain_finished_list = self._returned[global_batch_size:]
@@ -354,9 +349,9 @@
                 multimodal_train_infos.append(self._multimodal_train_infos.pop(action_id))
             self._returned = remain_finished_list
 
-            # assert len(self._multimodal_train_infos) == len(self._returned), (
-            #     "multimodal_train_infos and returned should have the same length"
-            # ) # 暂时注释
+            assert len(self._multimodal_train_infos) == len(self._returned), (
+                "multimodal_train_infos and returned should have the same length"
+            )
             return samples, multimodal_train_infos
 
     def get_finished_samples(self):
@@ -462,17 +457,9 @@
             config (ReplayBufferConfig): The configuration object.
         """
         self.storage = ReplayBufferStorage(config.worker_log_dir)
-<<<<<<< HEAD
         self.tokenizer = config.tokenizer
         if isinstance(self.tokenizer, str):
             self.tokenizer = AutoTokenizer.from_pretrained(self.tokenizer, trust_remote_code=True)
-=======
-        self.tokenizer = (
-            config.tokenizer
-            if isinstance(config.tokenizer, (PreTrainedTokenizer, PreTrainedTokenizerFast))
-            else AutoTokenizer.from_pretrained(config.tokenizer, trust_remote_code=True)
-        )
->>>>>>> b39581ac
         self.datasets = build_datasets(config.dataset_cfg, self.tokenizer)
 
         if config.dataloader_cfg is not None:
