import copy
import os
from argparse import Namespace
from typing import Any, Dict, List, Union

import ray
import requests
from ray.util.placement_group import placement_group_table

from transformers import AutoTokenizer
from xtuner.v1.ray.config import RolloutConfig

from .worker import RolloutWorker


def run_lmdeploy_server_wrapper(lmdeploy_config_namespace: Namespace):
    """Wrapper function to run the LMDeploy API server.

    This function unpacks the configuration and starts the server. It also
    handles environment variable setup for the PyTorch backend.

    Args:
        lmdeploy_config_namespace (Namespace): A namespace object containing
            the configuration for the LMDeploy server.
    """
    # unload_module("torch")
    from lmdeploy.serve.openai.api_server import serve

    lmdeploy_serve_kwargs = vars(lmdeploy_config_namespace)
    env = lmdeploy_serve_kwargs.get("env", {})
    if lmdeploy_serve_kwargs.get("backend") == "pytorch":
        for k, v in env.items():
            os.environ[k] = str(v)
    else:  # turbomind
        os.environ.pop("CUDA_VISIBLE_DEVICES", None)
    serve(**lmdeploy_serve_kwargs)


class LMDeployWorker(RolloutWorker):
    """A Ray actor that runs a text generation server using LMDeploy."""

    def __init__(
        self,
        config: RolloutConfig,
        rank: int,
        master_addr: str,
        master_port: int,
        world_size: int,
        accelerator: str = "GPU",
    ):
        """Initialize the LMDeployWorker.

        Args:
            config (RolloutConfig): The configuration for the rollout worker.
            rank (int): The rank of this worker in the distributed setup.
            master_addr (str): The address of the master worker.
            master_port (int): The port of the master worker.
            world_size (int): The total number of workers.
            accelerator (str): The type of accelerator to use (e.g., "GPU").
                Defaults to "GPU".
        """
        super().__init__(config, rank, master_addr, master_port, world_size, accelerator)
        self.server_func = run_lmdeploy_server_wrapper
        self.router_func_str = "lmdeploy.serve.proxy.proxy.proxy"
        self.endpoints["health_generate"] = "health"
        self.endpoints["generate"] = "generate"
        self.endpoints["v1/chat/completions"] = "v1/chat/completions"
        self.endpoints["output_ids"] = "output_ids"
        self.endpoints["response"] = "text"
        self.endpoints["sleep"] = "sleep"
        self.endpoints["wake_up"] = "wakeup"
        self.tokenizer = AutoTokenizer.from_pretrained(self.config.tokenizer_path, trust_remote_code=True)
        self.api_keys = self.config.api_key
        self.model_name = self.config.model_name
        self.enable_return_routed_experts = self.config.enable_return_routed_experts

    async def _create_request(
        self,
        url: str,
        prompt: Union[str, List[Dict[str, Any]]] | None,
        input_ids: List[int] | None,
        tools: List,  # reserved for agent tool use
        tool_choice: str,  # reserved for agent tool use
        sample_params: dict,
        extra_params: dict,
        extra_info: dict,
    ):
        """Create and send a streaming generation request to the server.

        Args:
            url (str): The URL of the generation endpoint.
            prompt (List[Dict[str, str]]): The input prompt for generation,
                formatted as a list of messages.
            tools (List): A list of tools the model can call.
            tool_choice (str): The tool choice strategy.
            sample_params (dict): Parameters for sampling. Defaults to {}.
            extra_params (dict): Extra parameters for the request.
                Defaults to {}.

        Returns:
            An httpx.Response object for streaming the response.
        """
        headers = {
            "Content-Type": "application/json",
            "Authorization": f"Bearer {self.api_keys}",  # 如果需要鉴权
        }
        payload = {
            "model": self.model_name,
            "tools": tools if len(tools) > 0 else None,
            "tool_choice": tool_choice if tool_choice else None,
        }
        if "return_token_ids" in extra_params and extra_params["return_token_ids"]:
            if "image_data" in extra_info:
                assert input_ids is not None, "input_ids is required when image_data is provided."

            if input_ids is not None:
                payload["input_ids"] = input_ids
                if "image_data" in extra_info:
                    payload["image_data"] = extra_info["image_data"]
            else:
                text_prompt = self.tokenizer.apply_chat_template(prompt, tokenize=False, add_generation_prompt=True)
                prompt_token_ids = self.tokenizer(text_prompt, add_special_tokens=False)["input_ids"]
                payload["input_ids"] = prompt_token_ids
        else:
            payload["messages"] = prompt

<<<<<<< HEAD
        if "num_return_tokens" in extra_params:
            max_return_tokens = sample_params["max_tokens"] - extra_params["num_return_tokens"]
            sample_params["max_tokens"] = max_return_tokens
            self.logger.info(
                f"Set max_tokens to {max_return_tokens} based on num_return_tokens {extra_params['num_return_tokens']}"
            )

=======
>>>>>>> 979aa464
        if self.enable_return_routed_experts:
            extra_params["return_routed_experts"] = True

        lmdeploy_sample_params = self._transform_sample_params(sample_params, extra_params)
        payload.update(lmdeploy_sample_params)

        return await self._safe_post_request(url, headers, payload)

    def get_logprobs(self, input_ids, sampling_params):
        """This method will be implemented for the LMDeploy worker in the
        future."""
        pass

    def generate(self, input_ids, sampling_params):
        """This method will be implemented for the LMDeploy worker in the
        future."""
        pass

    def _sleep(self, level: int = 1):
        """Put the model into a sleep state to save resources.

        Args:
            level (int): The sleep level. Defaults to 1.

        Returns:
            str: The response text from the server.
        """
        url = f"{self.server_url}/{self.endpoints['sleep']}"
        headers = {"Content-Type": "application/json", "Authorization": f"Bearer {self.api_keys}"}
        data = {"level": level}
        response = requests.post(url, headers=headers, params=data)
        assert response.status_code == 200, response.status_code
        return response.text

    def offload(self):
        """Offloads the model weights and KV cache."""
        return self._sleep(level=2)

    def wake_up(self, tags: List[str] | None = None):
        """Wakes up the model from a sleep state.

        Args:
            tags (List[str] | None, optional): A list of tags to specify what
                to wake up. Defaults to None.

        Returns:
            str: The response text from the server.
        """
        url = f"{self.server_url}/{self.endpoints['wake_up']}"
        headers = {"Content-Type": "application/json", "Authorization": f"Bearer {self.api_keys}"}
        data = {"tags": tags}
        response = requests.post(url, headers=headers, params=data)
        assert response.status_code == 200, response.status_code
        return response.text

    def onload_weights(self):
        """Onloads the model weights by waking up the model."""
        return self.wake_up(tags=["weights"])

    def onload_kvcache(self):
        """Onloads the KV cache by waking up the model."""
        return self.wake_up(tags=["kv_cache"])

    def pause_generation(self):
        """It will implemented for LMDeploy worker in the future."""
        pass

    def continue_generation(self):
        """It will implemented for LMDeploy worker in the future."""
        pass

    def reset_prefix_cache(self):
        """It will implemented for LMDeploy worker in the future."""
        pass

    def _transform_rollout_config_to_server_configs(self) -> Namespace:
        """Transform the RolloutConfig into a Namespace suitable for the
        LMDeploy server.

        This method configures the backend engine (PyTorch or Turbomind),
        sets up distributed training parameters, and prepares environment
        variables for Ray integration.

        Returns:
            Namespace: A namespace object containing the server configuration.
        """
        from lmdeploy import PytorchEngineConfig, TurbomindEngineConfig

        accelerator_to_device_type = {
            "GPU": "cuda",
            "NPU": "ascend",
        }

        extra_config = self.config.extra_rollout_config or dict()
        lmdeploy_config_kwargs = {
            k.replace("lmdeploy_", ""): v for k, v in extra_config.items() if k.startswith("lmdeploy_")
        }

        backend = lmdeploy_config_kwargs.get("backend", "pytorch")
        tp_size = self.config.tensor_parallel_size
        dp_size = ep_size = self.config.expert_parallel_size
        distributed_executor_backend = lmdeploy_config_kwargs.get("distributed_executor_backend", "ray")

        extra_engine_config = {}
        if backend == "pytorch" and self.config.enable_return_routed_experts:
            extra_engine_config["enable_return_routed_experts"] = True

        backend_config = (
            PytorchEngineConfig(
                tp=tp_size,
                ep=ep_size,
                dp=dp_size,
                max_batch_size=self.config.rollout_max_batch_size_per_instance,
                empty_init=self.config.skip_load_weights,
                distributed_executor_backend=distributed_executor_backend,
                mp_engine_backend="ray",  # force ray to pass placement group
                device_type=accelerator_to_device_type[self.accelerator],
                logprobs_mode="raw_logprobs",
                session_len=self.config.context_length,
                **extra_engine_config,
            )
            if backend == "pytorch"
            else TurbomindEngineConfig(
                tp=tp_size,
                max_batch_size=self.config.rollout_max_batch_size_per_instance,
                devices=[bundle_idxs % self.config.gpus_per_node for bundle_idxs in self.engine_bundle_idxs],
                empty_init=self.config.skip_load_weights,
                session_len=self.config.context_length,
            )
        )
        if backend == "pytorch" and self.accelerator == "NPU":
            backend_config.eager_mode = True

        env = dict()
        if backend == "pytorch":
            ray_runtime_ctx = ray.get_runtime_context()
            current_pg = ray.util.get_current_placement_group()
            current_pg_name = placement_group_table(current_pg).get("name")
            env = {
                "LMDEPLOY_RAY_EXTERNAL_NS": ray_runtime_ctx.namespace,
                "LMDEPLOY_RAY_EXTERNAL_PG_NAME": current_pg_name,
                "LMDEPLOY_RAY_EXTERNAL_PG_BUNDLES": ",".join(map(str, self.engine_bundle_idxs)),
            }

            if self.accelerator == "NPU":
                env.update(
                    {
                        "ASCEND_SET_RT_VISIBLE_DEVICES_BY_RAY": "1",
                        "HCCL_NPU_SOCKET_PORT_RANGE": "auto",
                        "DLINFER_RESET_MOE_UPDATE_WEIGHTS": "1",
                    }
                )

            if tp_size > 1:
                dist_addr, dist_port = self.dist_init_addr.split(":")[:2]
                env.update(
                    {
                        "LMDEPLOY_DIST_MASTER_ADDR": dist_addr,
                        "LMDEPLOY_DIST_MASTER_PORT": dist_port,
                    }
                )
            elif dp_size > 1:
                dist_addr, dist_port = self.dist_init_addr.split(":")[:2]
                env.update(
                    {
                        "LMDEPLOY_DP_MASTER_ADDR": dist_addr,
                        "LMDEPLOY_DP_MASTER_PORT": dist_port,
                    }
                )
            if "uvicorn_log_level" in lmdeploy_config_kwargs:
                env.update({"UVICORN_LOG_LEVEL": lmdeploy_config_kwargs["uvicorn_log_level"]})
        else:
            env.update({"RAY_EXPERIMENTAL_NOSET_CUDA_VISIBLE_DEVICES": "1"})
            if "tm_log_level" in lmdeploy_config_kwargs:
                env.update({"TM_LOG_LEVEL": lmdeploy_config_kwargs["tm_log_level"]})

        if "backend" in lmdeploy_config_kwargs:
            lmdeploy_config_kwargs.pop("backend")

        return Namespace(
            model_path=self.config.model_path,
            model_name=self.model_name,
            backend=backend,
            backend_config=backend_config,
            server_name=self.host,
            server_port=self.server_port,
            api_key=self.api_keys,
            api_keys=self.api_keys,
            ray_runtime_env={"env_vars": env},
            enable_abort_handling=True,
            **lmdeploy_config_kwargs,
        )

    def _transform_sample_params(self, sample_params: Dict, extra_params: Dict = {}):
        lmdeploy_sample_params = copy.deepcopy(sample_params)
        if extra_params:
            lmdeploy_sample_params.update(extra_params)
        return lmdeploy_sample_params<|MERGE_RESOLUTION|>--- conflicted
+++ resolved
@@ -124,7 +124,6 @@
         else:
             payload["messages"] = prompt
 
-<<<<<<< HEAD
         if "num_return_tokens" in extra_params:
             max_return_tokens = sample_params["max_tokens"] - extra_params["num_return_tokens"]
             sample_params["max_tokens"] = max_return_tokens
@@ -132,8 +131,6 @@
                 f"Set max_tokens to {max_return_tokens} based on num_return_tokens {extra_params['num_return_tokens']}"
             )
 
-=======
->>>>>>> 979aa464
         if self.enable_return_routed_experts:
             extra_params["return_routed_experts"] = True
 
