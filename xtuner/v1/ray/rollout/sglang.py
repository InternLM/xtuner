--- conflicted
+++ resolved
@@ -179,12 +179,9 @@
         sglang_server_args.max_running_requests = self.config.rollout_max_batch_size_per_instance
         sglang_server_args.log_level = log_level
         sglang_server_args.log_level_http = log_level_http
-<<<<<<< HEAD
-=======
         sglang_server_args.enable_deterministic_inference = enable_deterministic_inference
         sglang_server_args.tp_size = num_gpus_per_engine
         sglang_server_args.ep_size = num_gpus_per_engine
->>>>>>> f6e9b23e
 
         if grammar_backend is not None:
             sglang_server_args.grammar_backend = grammar_backend
