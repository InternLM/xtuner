--- conflicted
+++ resolved
@@ -74,32 +74,21 @@
         available_resources = ray.available_resources()
         available_cpus = available_resources.get("CPU", 0)
         available_memory = available_resources.get("memory", 0)
-<<<<<<< HEAD
-        available_gpus = available_resources.get("GPU", 0)
-
+        if self.accelerator == "GPU":
+            available_gpus = available_resources.get("GPU", 0)
+            assert num_workers <= available_gpus, (
+                f"Not enough available GPUS in Ray cluster, available_gpus is {available_gpus} but xtuner needs {num_workers}."
+            )
         num_workers = kwargs.get("num_workers")
         cpus_per_worker = kwargs.get("num_cpus_per_worker", self.model_fields["num_cpus_per_worker"].default)
         memory_per_worker = kwargs.get("cpu_memory_per_worker", self.model_fields["cpu_memory_per_worker"].default)
-        assert num_workers <= available_gpus, (
-            f"Not enough available GPUS in Ray cluster, available_gpus is {available_gpus} but xtuner needs {num_workers}."
-        )
+        
         # TODO: manage single controller's cpu resource to replace "10" here
         assert (cpus_per_worker * num_workers) + 10 <= available_cpus, (
             f"Not enough available CPUs in Ray cluster, available_cpus is {available_cpus} but xtuner needs {cpus_per_worker * num_workers + 10}."
         )
         assert memory_per_worker * num_workers + 10 * 1024**3 <= available_memory, (
             f"Not enough available memory in Ray cluster, available_memory is {available_memory} but xtuner needs {memory_per_worker * num_workers}."
-=======
-        if self.accelerator == "GPU":
-            available_gpus = available_resources.get("GPU", 0)
-            assert self.num_workers <= available_gpus, (
-                f"Not enough available GPUS in Ray cluster, available_gpus is {available_gpus} but xtuner needs {self.num_workers}."
-            )
-
-        needed_cpus = (self.num_cpus_per_worker * self.num_workers) + 10
-        assert needed_cpus <= available_cpus, (
-            f"Not enough available CPUs in Ray cluster, available_cpus is {available_cpus} but xtuner needs {needed_cpus}."
->>>>>>> 739da038
         )
 
         needed_memory = self.cpu_memory_per_worker * self.num_workers + 10 * 1024**3
