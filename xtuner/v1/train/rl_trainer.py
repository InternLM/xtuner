import json
import os
import random
from datetime import datetime
from pathlib import Path
from shutil import rmtree
from typing import cast

import numpy as np
import ray
import torch
from mmengine import load
from mmengine.dist import get_rank
from mmengine.runner import set_random_seed
from pydantic import BaseModel, ConfigDict, field_serializer, model_validator
from ray.actor import ActorClass
from typing_extensions import Self

from transformers import AutoTokenizer, PreTrainedTokenizer, PreTrainedTokenizerFast
from xtuner.v1.data_proto.rl_data import check_dataflow_item
from xtuner.v1.data_proto.sequence_context import SequenceContext
from xtuner.v1.ray.base import AcceleratorResourcesConfig, AutoAcceleratorWorkers
from xtuner.v1.ray.config.worker import RolloutConfig
from xtuner.v1.ray.dataflow import DataFlow, DataFlowConfig, ReplayBufferConfig
from xtuner.v1.ray.environment import SingleTurnEnvironment
from xtuner.v1.ray.evaluator import Evaluator, EvaluatorConfig
from xtuner.v1.ray.judger import JudgerConfig
from xtuner.v1.rl.base import TrainingController, WorkerConfig
from xtuner.v1.rl.base import TrainingWorker as BaseTrainingWorker
from xtuner.v1.train import ResumeConfig
from xtuner.v1.utils import XTUNER_DETERMINISTIC, get_logger, is_hf_model_path, record_git_info, timer, timer_logger
from xtuner.v1.utils.device import get_device, get_torch_device_module
from xtuner.v1.utils.env_check import get_rollout_engine_version

from .trainer import ExpHistory, ExpInfo, GitInfo, XTunerMeta


# TODO: Move DEVICE to `xtuner.utils.device`
DEVICE = get_device()
DEVICE_MODULE = get_torch_device_module()


def bind_train_rollout(
    train_controller,
    env_controller,
) -> None:
    """Bind the training and rollout workers for update weights."""
    info_dict = ray.get(env_controller.get_rollout_info.remote())  # type: ignore[attr-defined]
    ray.get(train_controller.update_rollout_info.remote(info_dict))
    return


class RLTrainerConfig(BaseModel):
    model_config = ConfigDict(extra="forbid")
    load_from: str | Path
    resources: AcceleratorResourcesConfig
    rollout_config: RolloutConfig
    dataflow_config: DataFlowConfig
    judger_config: JudgerConfig
    replay_buffer_config: ReplayBufferConfig
    train_worker_config: WorkerConfig
    evaluator_config: EvaluatorConfig | None = None
    tokenizer_path: str | Path
    work_dir: Path | str | None = None
    log_dir: Path | str | None = None
    total_epochs: int
    resume_config: ResumeConfig | None = None
    strict_load: bool = True
    hf_interval: int | None = None
    hf_max_keep: int | None = None
    seed: int = 42
    debug: bool = False

    @model_validator(mode="after")
    def _convert_work_dir(self):
        if isinstance(self.work_dir, str):
            self.work_dir = Path(self.work_dir)
        elif self.work_dir is None:
            self.work_dir = Path.cwd()
        return self

    @field_serializer("replay_buffer_config")
    def serialize_replay_buffer_cfg(self, replay_buffer_config: ReplayBufferConfig) -> str:
        return replay_buffer_config.model_dump(include={"replay_ratio", "replay_weights"})

    @field_serializer("evaluator_config")
    def serialize_evaluator_cfg(self, evaluator_config: EvaluatorConfig) -> str:
        if evaluator_config:
            return evaluator_config.model_dump(exclude={"tokenizer", "dataset_cfg", "compute_metric_func"})
        else:
            return ""

    @field_serializer("judger_config")
    def serialize_judger_config(self, judger_config: JudgerConfig) -> str:
        return judger_config.model_dump(exclude={"tokenizer", "reward_func"})


def get_train_seq_ctx(
    input_ids: torch.LongTensor, multimodal_train_info: dict | None = None, len_response_ids: int = 0
):
    seq_ctx = SequenceContext.from_input_ids((input_ids,), device="cpu")
    if multimodal_train_info and len(multimodal_train_info) > 0:
        position_ids = multimodal_train_info.get("position_ids")  # (1,n) or (3,1,n)
        if position_ids is not None and len(position_ids.shape) == 3:
            # qwen3vl 需要特殊处理，其余的不需要额外处理
            max_value = position_ids.max(dim=-1).values  # (3,1)
            response_position_ids = max_value.unsqueeze(-1).expand(-1, -1, len_response_ids) + torch.arange(
                1, len_response_ids + 1, device=max_value.device
            )
            position_ids = torch.cat([position_ids, response_position_ids], dim=-1)
            seq_ctx.position_ids = position_ids  # type: ignore[assignment]
        seq_ctx.pixel_values = multimodal_train_info.get("pixel_values")
        seq_ctx.image_grid_thw = multimodal_train_info.get("image_grid_thw")
        seq_ctx.image_flags = multimodal_train_info.get("image_flags")
    return seq_ctx


class RLTrainer:
    """Universal Reinforcement Learning Trainer for XTuner.

    A flexible RL training orchestrator that supports multiple RL algorithms
    through pluggable training workers and controllers. Manages the complete
    RL training workflow including rollout generation, policy updates,
    evaluation, and checkpoint management.

    **Training Workflow:**
        1. Initialize distributed workers and rollout environment
        2. Generate experiences using current policy
        3. Update policy using algorithm-specific training logic
        4. Synchronize weights between training and rollout workers
        5. Evaluate model performance and save checkpoints

    Args:
        load_from (str | Path): Path to the base model to load. Should be a HuggingFace
            model path (e.g., "meta-llama/Llama-2-7b-hf") or local model directory.
        resources (AcceleratorResourcesConfig): Configuration for distributed computing
            resources including number of workers, GPU allocation, and placement groups.
        rollout_config (RolloutConfig): Configuration for rollout workers that generate
            experiences by interacting with the environment.
        dataflow_config (DataFlowConfig): Data orchestration configuration controlling
            experience collection, batch formation, and data distribution across workers.
        judger_config (JudgerConfig): Configuration for the reward model or scoring system
            that evaluates generated responses and provides training signals.
        replay_buffer_config (ReplayBufferConfig): Settings for experience replay buffer
            including capacity, sampling strategy, and data retention policies.
        evaluator_config (EvaluatorConfig | None): Evaluation configuration specifying metrics,
            evaluation datasets, and assessment frequency for monitoring training progress. Defaults to None.
        train_worker_cfg (WorkerConfig): Configuration for distributed training workers
            including model architecture, optimizer settings, loss functions, and parallelism.
        tokenizer_path (str | Path): Path to the tokenizer for text preprocessing.
            Should be compatible with the base model specified in load_from.
        work_dir (Path | str | None): Working directory for experiment outputs,
            checkpoints, and logs. Defaults to None.
        log_dir (Path | str | None): Directory for training logs and monitoring outputs.
            Defaults to None.
        total_epochs (int): Total number of training epochs to execute.
        enable_evaluate (bool): Whether to perform periodic evaluation during training.
        resume_config (ResumeConfig | None): Configuration for resuming training from
            a previous checkpoint. Defaults to None.
        strict_load (bool): Whether to strictly enforce checkpoint loading compatibility.
            Defaults to True.
        hf_interval (int | None): Interval (in epochs) for saving HuggingFace format
            checkpoints. Defaults to None.
        hf_max_keep (int | None): Maximum number of HuggingFace checkpoints to retain.
            Defaults to None.
        seed (int): Random seed for reproducible training. Defaults to 42.
        debug (bool): Enable debug mode with additional logging. Defaults to False.

    **Examples:**

    Example configuration for GRPO RL training setup::

        trainer = RLTrainer(
            load_from="Qwen3-8B",
            resources=resources_config,
            rollout_config=rollout_cfg,
            dataflow_config=dataflow_cfg,
            judger_config=judger_cfg,
            replay_buffer_config=buffer_cfg,
            evaluator_config=eval_cfg,
            train_worker_cfg=worker_cfg,
            tokenizer_path="Qwen3-8B",
            total_epochs=10,
            enable_evaluate=True
        )
        trainer.fit()
    """

    META_PATH = ".xtuner_grpo"

    def __init__(
        self,
        *,
        load_from: str | Path,  # Huggingface model path or saved trainer_path
        resources: AcceleratorResourcesConfig,
        rollout_config: RolloutConfig,
        dataflow_config: DataFlowConfig,
        judger_config: JudgerConfig,
        replay_buffer_config: ReplayBufferConfig,
        train_worker_cfg: WorkerConfig,
        evaluator_config: EvaluatorConfig | None = None,
        tokenizer_path: str | Path,
        work_dir: Path | str | None = None,
        log_dir: Path | str | None = None,
        total_epochs: int,
        resume_config: ResumeConfig | None = None,
        strict_load: bool = True,
        hf_interval: int | None = None,
        hf_max_keep: int | None = None,
        seed: int = 42,
        debug: bool = False,
        trainer_cfg: RLTrainerConfig | None = None,
    ):
        """Initialize the RL training system."""
        if os.environ.get("XTUNER_USE_FA3", "0") == "1":
            try:
                from xtuner.v1.ops.flash_attn import get_flash_attn_varlen

                get_flash_attn_varlen()
            except RuntimeError as e:
                raise RuntimeError(
                    f"Flash attention v3 runtime error {e}, Please install it first or set XTUNER_USE_FA3=0."
                )
        train_worker_cfg.load_from = load_from

        self._total_epochs = total_epochs
        self._cur_step = 0

        self._rl_trainer_cfg = trainer_cfg
        self._load_from = Path(load_from) if isinstance(load_from, str) else load_from
        self._load_from_hf = load_from is not None and is_hf_model_path(load_from)
        if not self._load_from_hf:
            raise NotImplementedError

        if not self._load_from_hf:
            assert hf_interval is None and hf_max_keep is None, (
                "`hf_interval` and `hf_max_keep` should be None when `load_from` is not a Huggingface model path, "
            )

        self._hf_max_keep = hf_max_keep
        self._hf_interval = hf_interval

        self.tokenizer = AutoTokenizer.from_pretrained(tokenizer_path, trust_remote_code=True)

        self._debug = debug
        self._seed = seed
        self._set_deterministic()
        self._set_random_seed(seed)

        if work_dir is None:
            work_dir = Path.cwd() / "work_dir"

        if isinstance(work_dir, str):
            work_dir = Path(work_dir)

        if get_rank() == 0:
            work_dir.mkdir(parents=True, exist_ok=True)

        self._work_dir = work_dir
        self._meta = self._init_xtuner_meta(work_dir, resume_config is not None)

        if log_dir is None:
            log_dir = self.exp_dir
        if isinstance(log_dir, str):
            log_dir = Path(log_dir)

        self.logger = self._init_logger(log_dir)
        train_worker_cfg.log_dir = log_dir
        dataflow_config.worker_log_dir = log_dir
        rollout_config.worker_log_dir = log_dir
        self._enable_evaluate = False
        self._enable_initial_evaluate = False
        if evaluator_config:
            evaluator_config.worker_log_dir = log_dir
            self._enable_evaluate = evaluator_config.enable_evaluate
            self._enable_initial_evaluate = evaluator_config.enable_initial_evaluate
        self._pg = AutoAcceleratorWorkers.build_placement_group(resources)
        # We need to build train controller first, and then build rollout dataflow to make
        # inference engines know how much memory they can utilize.
        self._train_controller = self._build_train_controller(train_worker_cfg)

        self._rollout_env_controller, self._rollout_dataflow = self._build_rollout_dataflow(
            dataflow_cfg=dataflow_config,
            rollout_cfg=rollout_config,
            judger_cfg=judger_config,
            replay_buffer_config=replay_buffer_config,
        )
        if self._enable_evaluate and evaluator_config:
            self._evaluator = Evaluator.remote(evaluator_config, self._rollout_env_controller)  # type: ignore[attr-defined]
            self._eval_step = evaluator_config.evaluate_step
        else:
            pass

        self._global_batch_size = dataflow_config.global_batch_size
        self._rollout_steps = (
            ray.get(self._rollout_dataflow.get_train_dataset_length.remote())  # type: ignore[attr-defined]
            // dataflow_config.global_batch_size
            * total_epochs
        )
        bind_train_rollout(train_controller=self._train_controller, env_controller=self._rollout_env_controller)
        ray.get(self._train_controller.offload.remote(target="all"))

        self._train_worker_cfg = train_worker_cfg

        if self._rl_trainer_cfg is not None and get_rank() == 0:
            config_path = log_dir / "rl_trainer_config.json"
            with config_path.open("w") as f:
                f.write(self._rl_trainer_cfg.model_dump_json(indent=2))

            env_path = log_dir / "env.json"
            environment_variables = dict(os.environ)
            infer_engine_version = get_rollout_engine_version()
            environment_variables.update(infer_engine_version)
            with env_path.open("w") as f:
                json.dump(environment_variables, f, indent=2)

    @classmethod
    def from_config(cls, config: RLTrainerConfig) -> Self:
        """Create a Trainer instance from a TrainerConfig.

        Args:
            config (TrainerConfig): TrainerConfig instance containing all configuration parameters.

        Returns:
            Self: Trainer instance initialized with the provided config.
        """
        self = cls(
            load_from=config.load_from,
            resources=config.resources,
            rollout_config=config.rollout_config,
            dataflow_config=config.dataflow_config,
            judger_config=config.judger_config,
            replay_buffer_config=config.replay_buffer_config,
            train_worker_cfg=config.train_worker_config,
            evaluator_config=config.evaluator_config,
            tokenizer_path=config.tokenizer_path,
            work_dir=config.work_dir,
            log_dir=config.log_dir,
            total_epochs=config.total_epochs,
            resume_config=config.resume_config,
            strict_load=config.strict_load,
            hf_interval=config.hf_interval,
            hf_max_keep=config.hf_max_keep,
            seed=config.seed,
            debug=config.debug,
            trainer_cfg=config,
        )
        return self

    def _build_rollout_dataflow(
        self,
        dataflow_cfg: DataFlowConfig,
        rollout_cfg: RolloutConfig,
        judger_cfg: JudgerConfig,
        replay_buffer_config: ReplayBufferConfig,
    ):
        env = cast(ActorClass, SingleTurnEnvironment).remote("grpo", self._pg, rollout_cfg, self._pg, judger_cfg)
        flow = cast(ActorClass, DataFlow).remote("grpo", dataflow_cfg, replay_buffer_config, env)
        return env, flow

    def _build_train_controller(self, train_worker_cfg: WorkerConfig):
        TrainingWorker = ray.remote(
            runtime_env={
                "env_vars": {
                    "RAY_EXPERIMENTAL_NOSET_CUDA_VISIBLE_DEVICES": "1",
                    "RAY_EXPERIMENTAL_NOSET_ASCEND_RT_VISIBLE_DEVICES": "1",
                    "HCCL_NPU_SOCKET_PORT_RANGE": "auto",
                }
            },
        )(BaseTrainingWorker)
        train_workers, _ = AutoAcceleratorWorkers.from_placement_group(TrainingWorker, train_worker_cfg, self._pg)
        ray.get([worker.__ray_ready__.remote() for worker in train_workers])
        train_controller = cast(ActorClass, TrainingController).remote(
            workers=train_workers,
        )
        ray.get(train_controller.__ray_ready__.remote())
        return train_controller

    def fit(self):
        """Run the RL training loop.

        This method executes the main rl training loop, iterating generating through the dataset and performing
        training steps. It handles rollout, prepare training data, update policy , synchronize model weights, and
        evaluation.
        """
        self.logger.info("Start RL training")
        if self._enable_initial_evaluate and self._enable_evaluate and self._evaluator:
            scores, eval_data_groups = ray.get(self._evaluator.run.remote(return_samples=True))
            trajectory_save_path = self.exp_dir / "eval_0_trajectory.jsonl"
            self._save_trajectories(eval_data_groups, trajectory_save_path)
            self.logger.info(f"Initial rollout evaluate scores {scores} and start training")
        for rollout_idx in range(1, self._rollout_steps + 1):
            timer_log_str = f"Rollout {rollout_idx} start \n"
            step_timer_dict = {}
            # 1. Rollout
            with timer("generation", step_timer_dict):
                ray.get(self._rollout_env_controller.check_active_workers.remote())
                data_groups, multimodal_train_infos = ray.get(self._rollout_dataflow.run.remote())
            # 2. Offload rollout models and save trajectories
            with timer("offload_and_dump", step_timer_dict):
                ray.get(self._rollout_env_controller.offload.remote())
                trajectory_save_path = self.exp_dir / f"rollout_idx_{rollout_idx}_trajectory.jsonl"
                self._save_trajectories(data_groups, trajectory_save_path)
                self.logger.info(f"Rollout_idx {rollout_idx} finished, saved trajectories to {trajectory_save_path}")

            # 3. Onload training models and prepare data
            with timer("onload_and_prepare_data", step_timer_dict):
                ray.get(self._train_controller.onload.remote(target="all"))
                self.logger.info("Training controller loaded")
                data_batches, data_info = self._prepare_train_data(
                    data_groups, self._train_worker_cfg.pack_max_length, multimodal_train_infos
                )
                self.logger.info(f"Prepared {len(data_batches)} training data batches")
                self._log_data_info(rollout_idx, data_info)

            # 4. Training Step
            with timer("training", step_timer_dict):
                ray.get(
                    self._train_controller.fit.remote(
                        data_batches, pack_max_length=self._train_worker_cfg.pack_max_length, rollout_idx=rollout_idx
                    )
                )

            # 5. Saving and sync weights
            with timer("saving and sync_weight", step_timer_dict):
                ray.get(self._train_controller.offload.remote(target="optimizer"))
                self._maybe_save_hf()
                ray.get(self._rollout_env_controller.onload_weights.remote())
                ray.get(self._train_controller.update_weights.remote())
                self.logger.info("Model weights synchronized successfully.")
                ray.get(self._train_controller.offload.remote(target="model"))
                ray.get(self._rollout_env_controller.onload_kvcache.remote())

            timer_log_str = f"Rollout {rollout_idx} training finished and timing listed: \n"
            timer_log_str += timer_logger(step_timer_dict)

            self.logger.info(timer_log_str)

            # evaluate
            if self._enable_evaluate and self._evaluator and rollout_idx % self._eval_step == 0:
                scores, eval_data_groups = ray.get(self._evaluator.run.remote(return_samples=True))
                trajectory_save_path = self.exp_dir / f"eval_{rollout_idx}_trajectory.jsonl"
                self._save_trajectories(eval_data_groups, trajectory_save_path)
                self.logger.info(f"Evaluate idx {rollout_idx} scores {scores}")
            self._cur_step += 1

    def _log_data_info(self, rollout_idx: int, data_info: dict):
        """Formats and logs the data statistics dictionary."""
        log_lines = [f"Rollout {rollout_idx} data statistics:"]
        for key, value in data_info.items():
            if isinstance(value, float):
                log_lines.append(f"  - {key:<20}: {value:.4f}")
            else:
                log_lines.append(f"  - {key:<20}: {value}")
        self.logger.info("\n".join(log_lines))

    # TODO: advantage 是在 DataFlow 里算好，还是在 train controller 里算？
    # 因为可能有根据 advantage 来判断数据能否进 rl 训练的需求。暂时先放在这
    def _prepare_train_data(self, data_groups, pack_max_length, multimodal_train_infos=None):
        rewards_list = []
        advantages_list = []
        prompt_len_list = []
        response_len_list = []

        data_batches = []
        is_multimodal = False
        if multimodal_train_infos and len(multimodal_train_infos) > 0:
            assert len(multimodal_train_infos) == len(data_groups), (
                f"{len(multimodal_train_infos)} vs {len(data_groups)}"
            )
            is_multimodal = True

        for j, group in enumerate(data_groups):
            if not check_dataflow_item(group)[0]:
                self.logger.error(f"Skip one data group {group} due to rollout failed or empty response.")
                continue
            if is_multimodal:
                multimodal_train_info = multimodal_train_infos[j]
            else:
                multimodal_train_info = None

            prompt_ids = group[0].data.extra_info["train_prompt_ids"]
            rewards = [data.env.judger.reward["score"] for data in group]
            rewards_list.extend(rewards)
            rewards = torch.tensor(rewards, dtype=torch.float32)
            advantages = (rewards - rewards.mean(0)) / (rewards.std(0) + 1e-8)

            prompt_repeat_k = len(group)
            for i in range(prompt_repeat_k):
                item = group[i].env.rollout.response
                logprobs = None
                if group[i].env.rollout.response_ids is not None:
                    response_ids = group[i].env.rollout.response_ids
                    if isinstance(response_ids, torch.Tensor):
                        response_ids = response_ids.flatten().tolist()
                    logprobs = group[i].env.rollout.logprobs
                    assert len(logprobs) == len(response_ids), f"{len(logprobs)} vs {len(response_ids)}"
                    # 只有 response 部分有 logprobs, 需要前面追加
                    logprobs = [0] * (len(prompt_ids) - 1) + logprobs + [0]
                else:
                    response_ids = self.tokenizer(item, return_tensors="pt")["input_ids"].flatten().tolist()
                input_ids = prompt_ids + response_ids

                prompt_len_list.append(len(prompt_ids))
                response_len_list.append(len(response_ids))
                advantages_list.extend([advantages[i]] * len(response_ids))

                shifted_labels = [-100] * (len(prompt_ids) - 1) + response_ids + [-100]
                assert len(input_ids) <= pack_max_length, f"{len(input_ids)} vs {pack_max_length}"
                input_ids = torch.tensor(input_ids, dtype=torch.int64).unsqueeze(0)
                shifted_labels = torch.tensor(shifted_labels, dtype=torch.int64).unsqueeze(0)

                if logprobs is not None:
                    rollout_logprobs = torch.tensor(logprobs, dtype=torch.float32).unsqueeze(0)
                    assert rollout_logprobs.size() == shifted_labels.size(), (
                        f"{rollout_logprobs.size()} vs {shifted_labels.size()}"
                    )
                else:
                    rollout_logprobs = None

                seq_ctx = get_train_seq_ctx(input_ids, multimodal_train_info, len(response_ids))
                data_batches.append(
                    dict(
                        seq_ctx=seq_ctx,
                        shifted_labels=shifted_labels,
                        advantage=advantages[i].item(),
                        rollout_logprobs=rollout_logprobs,
                    )
                )
        random.shuffle(data_batches)

        advantages_list = np.array(advantages_list)
        info_dict = {
            "batch_size": len(rewards_list),
            "rewards/mean": np.mean(rewards_list),
            "rewards/min": np.min(rewards_list),
            "rewards/max": np.max(rewards_list),
            "advantages/mean": np.mean(advantages_list),
            "advantages/min": np.min(advantages_list),
            "advantages/max": np.max(advantages_list),
            "response_len/mean": np.mean(response_len_list),
            "response_len/min": np.min(response_len_list),
            "response_len/max": np.max(response_len_list),
            "response_len/std": np.std(response_len_list),
            "prompt_len/mean": np.mean(prompt_len_list),
            "prompt_len/min": np.min(prompt_len_list),
            "prompt_len/max": np.max(prompt_len_list),
        }
        return data_batches, info_dict

    def _save_trajectories(self, data_groups, save_path):
        rewards = []

        rollout_response_len_list = []
        # NOTE: Since we currently default to token-in token-out, the code for checking whether response_ids have Retokenization Drift is commented out.
        # If you need to debug, you can uncomment it.
        # mismatch_token_ids_count = 0
        # response_len_list = []
        for group in data_groups:
            if not check_dataflow_item(group)[0]:
                self.logger.error(f"Skip one data group {group} due to rollout failed or empty response.")
                continue
            for data in group:
                rewards.append(data.env.judger.reward["score"])
                if data.env.rollout.response_ids is not None:
                    if isinstance(data.env.rollout.response_ids, torch.Tensor):
                        response_ids = data.env.rollout.response_ids.flatten().tolist()
                    else:
                        response_ids = data.env.rollout.response_ids
                    rollout_response_len_list.append(len(response_ids))
                    # response_str = self.tokenizer.decode(response_ids, skip_special_tokens=False)
                    # revert_encode_response_ids = self.tokenizer.encode(response_str, add_special_tokens=False)

                    # response_str_to_ids = self.tokenizer.encode(data.env.rollout.response, add_special_tokens=False)
                    # response_len_list.append(len(response_str_to_ids))

                    # if response_ids != revert_encode_response_ids or response_ids != response_str_to_ids:
                    #     mismatch_token_ids_count += 1
                else:
                    response_ids = self.tokenizer.encode(data.env.rollout.response, add_special_tokens=False)
                    rollout_response_len_list.append(len(response_ids))

        rewards = torch.tensor(rewards).float()
        rollout_response_lens = None
        if len(rollout_response_len_list) > 0:
            rollout_response_lens = torch.tensor(rollout_response_len_list).float()

        _count = 0
        with open(save_path, "w", encoding="utf-8") as f:
            item = {
                "reward_mean": rewards.mean().item(),
                "reward_std": rewards.std().item(),
                "reward_max": rewards.max().item(),
                "reward_min": rewards.min().item(),
                "response_len_mean": rollout_response_lens.mean().item(),
                "response_len_std": rollout_response_lens.std().item(),
                "response_len_max": rollout_response_lens.max().item(),
                "response_len_min": rollout_response_lens.min().item(),
                "total_len": len(rewards),
                # "mismatch_token_ids_count": mismatch_token_ids_count,
            }
            json.dump(item, f, ensure_ascii=False, indent=2)
            f.write("\n")
            for group in data_groups:
                for data in group:
                    item = {
                        "prompt": data.data.extra_info["raw_prompt"],
                        "response": data.env.rollout.response,
                        "response_len": rollout_response_len_list[_count],
                        "label": data.data.reward_model["ground_truth"],
                        "reward": data.env.judger.reward["score"],
                    }
                    json.dump(item, f, ensure_ascii=False, indent=2)
                    f.write("\n")
                    _count += 1

    def _load_trajectories(self, save_path):
        data_groups = []
        with open(save_path) as f:
            for line in f:
                item = json.loads(line)
                messages = item["messages"]
                responses = item["response"]
                rewards = item["reward"]
                group = []
                for response, reward in zip(responses, rewards):
                    group.append(
                        {
                            "messages": messages,
                            "response_str": response,
                            "reward": reward,
                        }
                    )
                data_groups.append(group)
        return data_groups

    def _compute_metrics(self, data_groups):
        correctness = [1 if data[0]["reward"] > 0 else 0 for data in data_groups]
        acc = sum(correctness) / len(correctness)
        return acc

    def _maybe_save_hf(self):
        if self._hf_interval is None:
            return

        assert self._load_from_hf, (
            "Only support saving to Huggingface format when loading from Huggingface! "
            "You meet this error means `load_from` of trainer is not a Huggingface model path."
        )

        if (self.cur_step + 1) % self._hf_interval != 0 and (self.cur_step + 1) != self._rollout_steps:
            return

        save_hf_path = self.exp_dir / f"hf-{self.cur_step + 1}"
        self.logger.info(f"Saving step {self.cur_step + 1} checkpoints to: {save_hf_path}")
        self.meta.latest_exp.hf_checkpoint_list.append(str(save_hf_path))

        if self._hf_max_keep is not None and len(self.meta.latest_exp.hf_checkpoint_list) > self._hf_max_keep:
            deleted_hf_checkpoints = self.meta.latest_exp.hf_checkpoint_list[: -self._hf_max_keep]
            self.meta.latest_exp.hf_checkpoint_list = self.meta.latest_exp.hf_checkpoint_list[-self._hf_max_keep :]
            for hf_dir in deleted_hf_checkpoints:
                rmtree(hf_dir)

        ray.get(self._train_controller.save_hf.remote(str(save_hf_path)))
        if isinstance(self.tokenizer, (PreTrainedTokenizer, PreTrainedTokenizerFast)):
            self.tokenizer.save_pretrained(str(save_hf_path))
        meta_path = self.work_dir / self.META_PATH

        with meta_path.open("w") as f:
            f.write(self.meta.model_dump_json(indent=2))

    def _init_logger(self, work_dir: Path):
        # Logging system maybe need better design
        logger = get_logger(log_dir=work_dir, tag="RLTrainer")
        return logger

    def _set_deterministic(self):
        if XTUNER_DETERMINISTIC:
            os.environ["CUBLAS_WORKSPACE_CONFIG"] = ":16:8"
            torch.use_deterministic_algorithms(True, warn_only=True)

    def _set_random_seed(self, seed: int):
        set_random_seed(seed)

    def _init_xtuner_meta(self, work_dir: Path, resume: bool) -> XTunerMeta:
        if not work_dir.exists():
            work_dir.mkdir(parents=True, exist_ok=True)

        meta_path = work_dir / self.META_PATH
        if not meta_path.exists():
            meta = XTunerMeta(exps=[])
            with open(meta_path, "w") as f:
                f.write(meta.model_dump_json(indent=2))

        meta = cast(XTunerMeta, XTunerMeta.model_validate(load(meta_path, file_format="json")))

        resume = resume and bool(meta.exps)

        if resume:
            latest_exp = meta.exps[-1]
            latest_exp_history = latest_exp.history[-1]

            begin = cast(int, latest_exp_history.get("end") or latest_exp_history["begin"])
            exp_dir = Path(latest_exp.exp_dir)
            git_dir = exp_dir / f"git-info-begin-{begin}"

            if not git_dir:
                git_dir.mkdir(parents=True, exist_ok=True)

            staged_path, unstaged_path = git_dir / "staged.diff", git_dir / "unstaged.diff"

            commit = record_git_info(staged_path, unstaged_path)
            git_info = GitInfo(
                commit=commit,
                staged=str(staged_path),
                unstaged=str(unstaged_path),
            )

            timestamp = datetime.now().strftime("%Y%m%d%H%M%S")
            new_exp_history = ExpHistory(
                begin=begin,
                timestamp=timestamp,
                git_info=git_info,
            )
            latest_exp.history.append(new_exp_history)
        else:
            timestamp = datetime.now().strftime("%Y%m%d%H%M%S")
            exp_dir = work_dir / timestamp
            git_dir = Path(f"{exp_dir}/git-info-begin-{0}")

            if not git_dir.exists():
                git_dir.mkdir(parents=True, exist_ok=True)

            staged_path, unstaged_path = git_dir / "staged.diff", git_dir / "unstaged.diff"
            commit = record_git_info(staged_path, unstaged_path)
            git_info = GitInfo(
                commit=commit,
                staged=str(staged_path),
                unstaged=str(unstaged_path),
            )

            new_history = ExpHistory(
                begin=0,
                timestamp=timestamp,
                git_info=git_info,
            )
<<<<<<< HEAD
            new_exp = ExpInfo(
                history=[new_history],
                exp_dir=str(exp_dir),
            )
=======
            new_exp = ExpInfo(history=[new_history], exp_dir=str(exp_dir))
>>>>>>> 9c8b388d
            meta.exps.append(new_exp)
        return meta

    @property
    def work_dir(self) -> Path:
        return self._work_dir

    @property
    def exp_dir(self) -> Path:
        return Path(self._meta.latest_exp.exp_dir)

    @property
    def meta(self) -> XTunerMeta:
        return self._meta

    @property
    def cur_step(self):
        return self._cur_step

    @property
    def total_epoch(self):
        return self._total_epochs

    @property
    def rollout_steps(self):
        return self._rollout_steps<|MERGE_RESOLUTION|>--- conflicted
+++ resolved
@@ -744,14 +744,7 @@
                 timestamp=timestamp,
                 git_info=git_info,
             )
-<<<<<<< HEAD
-            new_exp = ExpInfo(
-                history=[new_history],
-                exp_dir=str(exp_dir),
-            )
-=======
             new_exp = ExpInfo(history=[new_history], exp_dir=str(exp_dir))
->>>>>>> 9c8b388d
             meta.exps.append(new_exp)
         return meta
 
