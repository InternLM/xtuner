import json
import os
import random
from datetime import datetime
from pathlib import Path
from shutil import rmtree
from typing import cast

import numpy as np
import ray
import torch
from mmengine import load
from mmengine.dist import get_rank
from mmengine.runner import set_random_seed
from pydantic import BaseModel, ConfigDict, field_serializer, model_validator
from ray.actor import ActorClass
from typing_extensions import Self

from transformers import AutoTokenizer, PreTrainedTokenizer, PreTrainedTokenizerFast
from xtuner.v1.data_proto.rl_data import check_dataflow_item
from xtuner.v1.data_proto.sequence_context import SequenceContext
from xtuner.v1.ray.base import AcceleratorResourcesConfig, AutoAcceleratorWorkers
from xtuner.v1.ray.config.worker import RolloutConfig
from xtuner.v1.ray.dataflow import DataFlow, DataFlowConfig, ReplayBufferConfig
from xtuner.v1.ray.environment import SingleTurnEnvironment
from xtuner.v1.ray.evaluator import Evaluator, EvaluatorConfig
from xtuner.v1.ray.judger import JudgerConfig
from xtuner.v1.rl.base import TrainingController, WorkerConfig
from xtuner.v1.rl.base import TrainingWorker as BaseTrainingWorker
from xtuner.v1.train import ResumeConfig
from xtuner.v1.utils import XTUNER_DETERMINISTIC, get_logger, is_hf_model_path, record_git_info, timer, timer_logger
from xtuner.v1.utils.device import get_device, get_torch_device_module
from xtuner.v1.utils.env_check import get_rollout_engine_version

from .trainer import ExpHistory, ExpInfo, GitInfo, XTunerMeta


# TODO: Move DEVICE to `xtuner.utils.device`
DEVICE = get_device()
DEVICE_MODULE = get_torch_device_module()


def bind_train_rollout(
    train_controller,
    env_controller,
) -> None:
    """Bind the training and rollout workers for update weights."""
    info_dict = ray.get(env_controller.get_rollout_info.remote())  # type: ignore[attr-defined]
    ray.get(train_controller.update_rollout_info.remote(info_dict))
    return


class RLTrainerConfig(BaseModel):
    model_config = ConfigDict(extra="forbid")
    load_from: str | Path
    resources: AcceleratorResourcesConfig
    rollout_config: RolloutConfig
    dataflow_config: DataFlowConfig
    judger_config: JudgerConfig
    replay_buffer_config: ReplayBufferConfig
    train_worker_config: WorkerConfig
    evaluator_config: EvaluatorConfig | None = None
    tokenizer_path: str | Path
    work_dir: Path | str | None = None
    log_dir: Path | str | None = None
    total_epochs: int
    resume_config: ResumeConfig | None = None
    strict_load: bool = True
    hf_interval: int | None = None
    hf_max_keep: int | None = None
    seed: int = 42
    debug: bool = False

    @model_validator(mode="after")
    def _convert_work_dir(self):
        if isinstance(self.work_dir, str):
            self.work_dir = Path(self.work_dir)
        elif self.work_dir is None:
            self.work_dir = Path.cwd()
        return self

    @field_serializer("replay_buffer_config")
    def serialize_replay_buffer_cfg(self, replay_buffer_config: ReplayBufferConfig) -> str:
        return replay_buffer_config.model_dump(include={"replay_ratio", "replay_weights"})

    @field_serializer("evaluator_config")
    def serialize_evaluator_cfg(self, evaluator_config: EvaluatorConfig) -> str:
        if evaluator_config:
            return evaluator_config.model_dump(exclude={"tokenizer", "dataset_cfg", "compute_metric_func"})
        else:
            return ""

    @field_serializer("judger_config")
    def serialize_judger_config(self, judger_config: JudgerConfig) -> str:
        return judger_config.model_dump(exclude={"tokenizer", "reward_func"})


def get_train_seq_ctx(
    input_ids: torch.LongTensor, multimodal_train_info: dict | None = None, len_response_ids: int = 0
):
    seq_ctx = SequenceContext.from_input_ids((input_ids,), device="cpu")
    if multimodal_train_info and len(multimodal_train_info) > 0:
        position_ids = multimodal_train_info.get("position_ids")  # (1,n) or (3,1,n)
        if position_ids is not None and len(position_ids.shape) == 3:
            # qwen3vl 需要特殊处理，其余的不需要额外处理
            max_value = position_ids.max(dim=-1).values  # (3,1)
            response_position_ids = max_value.unsqueeze(-1).expand(-1, -1, len_response_ids) + torch.arange(
                1, len_response_ids + 1, device=max_value.device
            )
            position_ids = torch.cat([position_ids, response_position_ids], dim=-1)
            seq_ctx.position_ids = position_ids  # type: ignore[assignment]
        seq_ctx.pixel_values = multimodal_train_info.get("pixel_values")
        seq_ctx.image_grid_thw = multimodal_train_info.get("image_grid_thw")
        seq_ctx.image_flags = multimodal_train_info.get("image_flags")
    return seq_ctx


class RLTrainer:
    """Universal Reinforcement Learning Trainer for XTuner.

    A flexible RL training orchestrator that supports multiple RL algorithms
    through pluggable training workers and controllers. Manages the complete
    RL training workflow including rollout generation, policy updates,
    evaluation, and checkpoint management.

    **Training Workflow:**
        1. Initialize distributed workers and rollout environment
        2. Generate experiences using current policy
        3. Update policy using algorithm-specific training logic
        4. Synchronize weights between training and rollout workers
        5. Evaluate model performance and save checkpoints

    Args:
        load_from (str | Path): Path to the base model to load. Should be a HuggingFace
            model path (e.g., "meta-llama/Llama-2-7b-hf") or local model directory.
        resources (AcceleratorResourcesConfig): Configuration for distributed computing
            resources including number of workers, GPU allocation, and placement groups.
        rollout_config (RolloutConfig): Configuration for rollout workers that generate
            experiences by interacting with the environment.
        dataflow_config (DataFlowConfig): Data orchestration configuration controlling
            experience collection, batch formation, and data distribution across workers.
        judger_config (JudgerConfig): Configuration for the reward model or scoring system
            that evaluates generated responses and provides training signals.
        replay_buffer_config (ReplayBufferConfig): Settings for experience replay buffer
            including capacity, sampling strategy, and data retention policies.
        evaluator_config (EvaluatorConfig | None): Evaluation configuration specifying metrics,
            evaluation datasets, and assessment frequency for monitoring training progress. Defaults to None.
        train_worker_cfg (WorkerConfig): Configuration for distributed training workers
            including model architecture, optimizer settings, loss functions, and parallelism.
        tokenizer_path (str | Path): Path to the tokenizer for text preprocessing.
            Should be compatible with the base model specified in load_from.
        work_dir (Path | str | None): Working directory for experiment outputs,
            checkpoints, and logs. Defaults to None.
        log_dir (Path | str | None): Directory for training logs and monitoring outputs.
            Defaults to None.
        total_epochs (int): Total number of training epochs to execute.
        enable_evaluate (bool): Whether to perform periodic evaluation during training.
        resume_config (ResumeConfig | None): Configuration for resuming training from
            a previous checkpoint. Defaults to None.
        strict_load (bool): Whether to strictly enforce checkpoint loading compatibility.
            Defaults to True.
        hf_interval (int | None): Interval (in epochs) for saving HuggingFace format
            checkpoints. Defaults to None.
        hf_max_keep (int | None): Maximum number of HuggingFace checkpoints to retain.
            Defaults to None.
        seed (int): Random seed for reproducible training. Defaults to 42.
        debug (bool): Enable debug mode with additional logging. Defaults to False.

    **Examples:**

    Example configuration for GRPO RL training setup::

        trainer = RLTrainer(
            load_from="Qwen3-8B",
            resources=resources_config,
            rollout_config=rollout_cfg,
            dataflow_config=dataflow_cfg,
            judger_config=judger_cfg,
            replay_buffer_config=buffer_cfg,
            evaluator_config=eval_cfg,
            train_worker_cfg=worker_cfg,
            tokenizer_path="Qwen3-8B",
            total_epochs=10,
            enable_evaluate=True
        )
        trainer.fit()
    """

    META_PATH = ".xtuner_grpo"

    def __init__(
        self,
        *,
        load_from: str | Path,  # Huggingface model path or saved trainer_path
        resources: AcceleratorResourcesConfig,
        rollout_config: RolloutConfig,
        dataflow_config: DataFlowConfig,
        judger_config: JudgerConfig,
        replay_buffer_config: ReplayBufferConfig,
        train_worker_cfg: WorkerConfig,
        evaluator_config: EvaluatorConfig | None = None,
        tokenizer_path: str | Path,
        work_dir: Path | str | None = None,
        log_dir: Path | str | None = None,
        total_epochs: int,
        resume_config: ResumeConfig | None = None,
        strict_load: bool = True,
        hf_interval: int | None = None,
        hf_max_keep: int | None = None,
        seed: int = 42,
        debug: bool = False,
        trainer_cfg: RLTrainerConfig | None = None,
    ):
        """Initialize the RL training system."""
        if os.environ.get("XTUNER_USE_FA3", "0") == "1":
            try:
                from xtuner.v1.ops.flash_attn import get_flash_attn_varlen

                get_flash_attn_varlen()
            except RuntimeError as e:
                raise RuntimeError(
                    f"Flash attention v3 runtime error {e}, Please install it first or set XTUNER_USE_FA3=0."
                )
        train_worker_cfg.load_from = load_from

        self._total_epochs = total_epochs
        self._cur_step = 0

        self._rl_trainer_cfg = trainer_cfg
        self._load_from = Path(load_from) if isinstance(load_from, str) else load_from
        self._load_from_hf = load_from is not None and is_hf_model_path(load_from)
        if not self._load_from_hf:
            raise NotImplementedError

        if not self._load_from_hf:
            assert hf_interval is None and hf_max_keep is None, (
                "`hf_interval` and `hf_max_keep` should be None when `load_from` is not a Huggingface model path, "
            )

        self._hf_max_keep = hf_max_keep
        self._hf_interval = hf_interval

        self.tokenizer = AutoTokenizer.from_pretrained(tokenizer_path, trust_remote_code=True)

        self._debug = debug
        self._seed = seed
        self._set_deterministic()
        self._set_random_seed(seed)

        if work_dir is None:
            work_dir = Path.cwd() / "work_dir"

        if isinstance(work_dir, str):
            work_dir = Path(work_dir)

        if get_rank() == 0:
            work_dir.mkdir(parents=True, exist_ok=True)

        self._work_dir = work_dir
        self._meta = self._init_xtuner_meta(work_dir, resume_config is not None)

        if log_dir is None:
            log_dir = self.exp_dir
        if isinstance(log_dir, str):
            log_dir = Path(log_dir)

        self.logger = self._init_logger(log_dir)
        train_worker_cfg.log_dir = log_dir
        dataflow_config.worker_log_dir = log_dir
        rollout_config.worker_log_dir = log_dir
        self._enable_evaluate = False
        self._enable_initial_evaluate = False
        if evaluator_config:
            evaluator_config.worker_log_dir = log_dir
            self._enable_evaluate = evaluator_config.enable_evaluate
            self._enable_initial_evaluate = evaluator_config.enable_initial_evaluate
        self._pg = AutoAcceleratorWorkers.build_placement_group(resources)
        # We need to build train controller first, and then build rollout dataflow to make
        # inference engines know how much memory they can utilize.
        self._train_controller = self._build_train_controller(train_worker_cfg)

        self._rollout_env_controller, self._rollout_dataflow = self._build_rollout_dataflow(
            dataflow_cfg=dataflow_config,
            rollout_cfg=rollout_config,
            judger_cfg=judger_config,
            replay_buffer_config=replay_buffer_config,
        )
        if self._enable_evaluate and evaluator_config:
            self._evaluator = Evaluator.remote(evaluator_config, self._rollout_env_controller)  # type: ignore[attr-defined]
            self._eval_step = evaluator_config.evaluate_step
        else:
            pass

        self._global_batch_size = dataflow_config.global_batch_size
        self._rollout_steps = (
            ray.get(self._rollout_dataflow.get_train_dataset_length.remote())  # type: ignore[attr-defined]
            // dataflow_config.global_batch_size
            * total_epochs
        )
        bind_train_rollout(train_controller=self._train_controller, env_controller=self._rollout_env_controller)
        ray.get(self._train_controller.offload.remote(target="all"))

        self._train_worker_cfg = train_worker_cfg

        if self._rl_trainer_cfg is not None and get_rank() == 0:
            config_path = log_dir / "rl_trainer_config.json"
            with config_path.open("w") as f:
                f.write(self._rl_trainer_cfg.model_dump_json(indent=2))

            env_path = log_dir / "env.json"
            environment_variables = dict(os.environ)
            infer_engine_version = get_rollout_engine_version()
            environment_variables.update(infer_engine_version)
            with env_path.open("w") as f:
                json.dump(environment_variables, f, indent=2)

    @classmethod
    def from_config(cls, config: RLTrainerConfig) -> Self:
        """Create a Trainer instance from a TrainerConfig.

        Args:
            config (TrainerConfig): TrainerConfig instance containing all configuration parameters.

        Returns:
            Self: Trainer instance initialized with the provided config.
        """
        self = cls(
            load_from=config.load_from,
            resources=config.resources,
            rollout_config=config.rollout_config,
            dataflow_config=config.dataflow_config,
            judger_config=config.judger_config,
            replay_buffer_config=config.replay_buffer_config,
            train_worker_cfg=config.train_worker_config,
            evaluator_config=config.evaluator_config,
            tokenizer_path=config.tokenizer_path,
            work_dir=config.work_dir,
            log_dir=config.log_dir,
            total_epochs=config.total_epochs,
            resume_config=config.resume_config,
            strict_load=config.strict_load,
            hf_interval=config.hf_interval,
            hf_max_keep=config.hf_max_keep,
            seed=config.seed,
            debug=config.debug,
            trainer_cfg=config,
        )
        return self

    def _build_rollout_dataflow(
        self,
        dataflow_cfg: DataFlowConfig,
        rollout_cfg: RolloutConfig,
        judger_cfg: JudgerConfig,
        replay_buffer_config: ReplayBufferConfig,
    ):
        env = cast(ActorClass, SingleTurnEnvironment).remote("grpo", self._pg, rollout_cfg, self._pg, judger_cfg)
        flow = cast(ActorClass, DataFlow).remote("grpo", dataflow_cfg, replay_buffer_config, env)
        return env, flow

    def _build_train_controller(self, train_worker_cfg: WorkerConfig):
        TrainingWorker = ray.remote(
            runtime_env={
                "env_vars": {
                    "RAY_EXPERIMENTAL_NOSET_CUDA_VISIBLE_DEVICES": "1",
                    "RAY_EXPERIMENTAL_NOSET_ASCEND_RT_VISIBLE_DEVICES": "1",
                    "HCCL_NPU_SOCKET_PORT_RANGE": "auto",
                }
            },
        )(BaseTrainingWorker)
        train_workers, _ = AutoAcceleratorWorkers.from_placement_group(TrainingWorker, train_worker_cfg, self._pg)
        ray.get([worker.__ray_ready__.remote() for worker in train_workers])
        train_controller = cast(ActorClass, TrainingController).remote(
            workers=train_workers,
        )
        ray.get(train_controller.__ray_ready__.remote())
        return train_controller

    def fit(self):
        """Run the RL training loop.

        This method executes the main rl training loop, iterating generating through the dataset and performing
        training steps. It handles rollout, prepare training data, update policy , synchronize model weights, and
        evaluation.
        """
        self.logger.info("Start RL training")
        if self._enable_initial_evaluate and self._enable_evaluate and self._evaluator:
            scores, eval_data_groups = ray.get(self._evaluator.run.remote(return_samples=True))
            trajectory_save_path = self.exp_dir / "eval_0_trajectory.jsonl"
            self._save_trajectories(eval_data_groups, trajectory_save_path)
            self.logger.info(f"Initial rollout evaluate scores {scores} and start training")
        for rollout_idx in range(1, self._rollout_steps + 1):
            timer_log_str = f"Rollout {rollout_idx} start \n"
            step_timer_dict = {}
            # 1. Rollout
            with timer("generation", step_timer_dict):
                ray.get(self._rollout_env_controller.check_active_workers.remote())
                data_groups, multimodal_train_infos = ray.get(self._rollout_dataflow.run.remote())
            # 2. Offload rollout models and save trajectories
            with timer("offload_and_dump", step_timer_dict):
                ray.get(self._rollout_env_controller.offload.remote())
                trajectory_save_path = self.exp_dir / f"rollout_idx_{rollout_idx}_trajectory.jsonl"
                self._save_trajectories(data_groups, trajectory_save_path)
                self.logger.info(f"Rollout_idx {rollout_idx} finished, saved trajectories to {trajectory_save_path}")

            # 3. Onload training models and prepare data
            with timer("onload_and_prepare_data", step_timer_dict):
                ray.get(self._train_controller.onload.remote(target="all"))
                self.logger.info("Training controller loaded")
                data_batches, data_info = self._prepare_train_data(
                    data_groups, self._train_worker_cfg.pack_max_length, multimodal_train_infos
                )
                self.logger.info(f"Prepared {len(data_batches)} training data batches")
                self._log_data_info(rollout_idx, data_info)

            # 4. Training Step
            with timer("training", step_timer_dict):
                ray.get(
                    self._train_controller.fit.remote(
                        data_batches, pack_max_length=self._train_worker_cfg.pack_max_length, rollout_idx=rollout_idx
                    )
                )

            # 5. Saving and sync weights
            with timer("saving and sync_weight", step_timer_dict):
                ray.get(self._train_controller.offload.remote(target="optimizer"))
                self._maybe_save_hf()
                ray.get(self._rollout_env_controller.onload_weights.remote())
                ray.get(self._train_controller.update_weights.remote())
                self.logger.info("Model weights synchronized successfully.")
                ray.get(self._train_controller.offload.remote(target="model"))
                ray.get(self._rollout_env_controller.onload_kvcache.remote())

            timer_log_str = f"Rollout {rollout_idx} training finished and timing listed: \n"
            timer_log_str += timer_logger(step_timer_dict)

            self.logger.info(timer_log_str)

            # evaluate
            if self._enable_evaluate and self._evaluator and rollout_idx % self._eval_step == 0:
                scores, eval_data_groups = ray.get(self._evaluator.run.remote(return_samples=True))
                trajectory_save_path = self.exp_dir / f"eval_{rollout_idx}_trajectory.jsonl"
                self._save_trajectories(eval_data_groups, trajectory_save_path)
                self.logger.info(f"Evaluate idx {rollout_idx} scores {scores}")
            self._cur_step += 1

    def _log_data_info(self, rollout_idx: int, data_info: dict):
        """Formats and logs the data statistics dictionary."""
        log_lines = [f"Rollout {rollout_idx} data statistics:"]
        for key, value in data_info.items():
            if isinstance(value, float):
                log_lines.append(f"  - {key:<20}: {value:.4f}")
            else:
                log_lines.append(f"  - {key:<20}: {value}")
        self.logger.info("\n".join(log_lines))

    # TODO: advantage 是在 DataFlow 里算好，还是在 train controller 里算？
    # 因为可能有根据 advantage 来判断数据能否进 rl 训练的需求。暂时先放在这
    def _prepare_train_data(self, data_groups, pack_max_length, multimodal_train_infos=None):
        rewards_list = []
        advantages_list = []
        prompt_len_list = []
        response_len_list = []

        data_batches = []
        is_multimodal = False
        if multimodal_train_infos and len(multimodal_train_infos) > 0:
            assert len(multimodal_train_infos) == len(data_groups), (
                f"{len(multimodal_train_infos)} vs {len(data_groups)}"
            )
            is_multimodal = True

        for j, group in enumerate(data_groups):
            if not check_dataflow_item(group):
                self.logger.error(f"Skip one data group {group} due to rollout failed or empty response.")
                continue
            if is_multimodal:
                multimodal_train_info = multimodal_train_infos[j]
            else:
                multimodal_train_info = None

            prompt_ids = group[0].data.extra_info["train_prompt_ids"]
            rewards = [data.env.judger.reward["score"] for data in group]
            rewards_list.extend(rewards)
            rewards = torch.tensor(rewards, dtype=torch.float32)
            advantages = (rewards - rewards.mean(0)) / (rewards.std(0) + 1e-8)

            prompt_repeat_k = len(group)
            for i in range(prompt_repeat_k):
                item = group[i].env.rollout.response
                logprobs = None
                if group[i].env.rollout.response_ids is not None:
                    response_ids = group[i].env.rollout.response_ids
                    if isinstance(response_ids, torch.Tensor):
                        response_ids = response_ids.flatten().tolist()
                    logprobs = group[i].env.rollout.logprobs
                    assert len(logprobs) == len(response_ids), f"{len(logprobs)} vs {len(response_ids)}"
                    # 只有 response 部分有 logprobs, 需要前面追加
                    logprobs = [0] * (len(prompt_ids) - 1) + logprobs + [0]
                else:
                    response_ids = self.tokenizer(item, return_tensors="pt")["input_ids"].flatten().tolist()
                input_ids = prompt_ids + response_ids

                prompt_len_list.append(len(prompt_ids))
                response_len_list.append(len(response_ids))
                advantages_list.extend([advantages[i]] * len(response_ids))

                shifted_labels = [-100] * (len(prompt_ids) - 1) + response_ids + [-100]
                assert len(input_ids) <= pack_max_length, f"{len(input_ids)} vs {pack_max_length}"
                input_ids = torch.tensor(input_ids, dtype=torch.int64).unsqueeze(0)
                shifted_labels = torch.tensor(shifted_labels, dtype=torch.int64).unsqueeze(0)

                if logprobs is not None:
                    rollout_logprobs = torch.tensor(logprobs, dtype=torch.float32).unsqueeze(0)
                    assert rollout_logprobs.size() == shifted_labels.size(), (
                        f"{rollout_logprobs.size()} vs {shifted_labels.size()}"
                    )
                else:
                    rollout_logprobs = None

                seq_ctx = get_train_seq_ctx(input_ids, multimodal_train_info, len(response_ids))
                data_batches.append(
                    dict(
                        seq_ctx=seq_ctx,
                        shifted_labels=shifted_labels,
                        advantage=advantages[i].item(),
                        rollout_logprobs=rollout_logprobs,
                    )
                )
        random.shuffle(data_batches)

        advantages_list = np.array(advantages_list)
        info_dict = {
            "batch_size": len(rewards_list),
            "rewards/mean": np.mean(rewards_list),
            "rewards/min": np.min(rewards_list),
            "rewards/max": np.max(rewards_list),
            "advantages/mean": np.mean(advantages_list),
            "advantages/min": np.min(advantages_list),
            "advantages/max": np.max(advantages_list),
            "response_len/mean": np.mean(response_len_list),
            "response_len/min": np.min(response_len_list),
            "response_len/max": np.max(response_len_list),
            "response_len/std": np.std(response_len_list),
            "prompt_len/mean": np.mean(prompt_len_list),
            "prompt_len/min": np.min(prompt_len_list),
            "prompt_len/max": np.max(prompt_len_list),
        }
        return data_batches, info_dict

    def _save_trajectories(self, data_groups, save_path):
        rewards = []

        rollout_response_len_list = []
        # NOTE: Since we currently default to token-in token-out, the code for checking whether response_ids have Retokenization Drift is commented out.
        # If you need to debug, you can uncomment it.
        # mismatch_token_ids_count = 0
        # response_len_list = []
        for group in data_groups:
            if not check_dataflow_item(group):
                self.logger.error(f"Skip one data group {group} due to rollout failed or empty response.")
                continue
            for data in group:
                rewards.append(data.env.judger.reward["score"])
                if data.env.rollout.response_ids is not None:
                    if isinstance(data.env.rollout.response_ids, torch.Tensor):
                        response_ids = data.env.rollout.response_ids.flatten().tolist()
                    else:
                        response_ids = data.env.rollout.response_ids
                    rollout_response_len_list.append(len(response_ids))
                    # response_str = self.tokenizer.decode(response_ids, skip_special_tokens=False)
                    # revert_encode_response_ids = self.tokenizer.encode(response_str, add_special_tokens=False)

                    # response_str_to_ids = self.tokenizer.encode(data.env.rollout.response, add_special_tokens=False)
                    # response_len_list.append(len(response_str_to_ids))

                    # if response_ids != revert_encode_response_ids or response_ids != response_str_to_ids:
                    #     mismatch_token_ids_count += 1
                else:
                    response_ids = self.tokenizer.encode(data.env.rollout.response, add_special_tokens=False)
                    rollout_response_len_list.append(len(response_ids))

        rewards = torch.tensor(rewards).float()
        rollout_response_lens = None
        if len(rollout_response_len_list) > 0:
            rollout_response_lens = torch.tensor(rollout_response_len_list).float()

        _count = 0
        with open(save_path, "w", encoding="utf-8") as f:
            item = {
                "reward_mean": rewards.mean().item(),
                "reward_std": rewards.std().item(),
                "reward_max": rewards.max().item(),
                "reward_min": rewards.min().item(),
                "response_len_mean": rollout_response_lens.mean().item(),
                "response_len_std": rollout_response_lens.std().item(),
                "response_len_max": rollout_response_lens.max().item(),
                "response_len_min": rollout_response_lens.min().item(),
                "total_len": len(rewards),
                # "mismatch_token_ids_count": mismatch_token_ids_count,
            }
            json.dump(item, f, ensure_ascii=False, indent=2)
            f.write("\n")
            for group in data_groups:
                for data in group:
                    item = {
                        "prompt": data.data.extra_info["raw_prompt"],
                        "response": data.env.rollout.response,
                        "response_len": rollout_response_len_list[_count],
                        "label": data.data.reward_model["ground_truth"],
                        "reward": data.env.judger.reward["score"],
                    }
                    json.dump(item, f, ensure_ascii=False, indent=2)
                    f.write("\n")
                    _count += 1

    def _load_trajectories(self, save_path):
        data_groups = []
        with open(save_path) as f:
            for line in f:
                item = json.loads(line)
                messages = item["messages"]
                responses = item["response"]
                rewards = item["reward"]
                group = []
                for response, reward in zip(responses, rewards):
                    group.append(
                        {
                            "messages": messages,
                            "response_str": response,
                            "reward": reward,
                        }
                    )
                data_groups.append(group)
        return data_groups

    def _compute_metrics(self, data_groups):
        correctness = [1 if data[0]["reward"] > 0 else 0 for data in data_groups]
        acc = sum(correctness) / len(correctness)
        return acc

    def _maybe_save_hf(self):
        if self._hf_interval is None:
            return

        assert self._load_from_hf, (
            "Only support saving to Huggingface format when loading from Huggingface! "
            "You meet this error means `load_from` of trainer is not a Huggingface model path."
        )

        if (self.cur_step + 1) % self._hf_interval != 0 and (self.cur_step + 1) != self._rollout_steps:
            return

        save_hf_path = self.exp_dir / f"hf-{self.cur_step + 1}"
        self.logger.info(f"Saving step {self.cur_step + 1} checkpoints to: {save_hf_path}")
        self.meta.latest_exp.hf_checkpoint_list.append(str(save_hf_path))

        if self._hf_max_keep is not None and len(self.meta.latest_exp.hf_checkpoint_list) > self._hf_max_keep:
            deleted_hf_checkpoints = self.meta.latest_exp.hf_checkpoint_list[: -self._hf_max_keep]
            self.meta.latest_exp.hf_checkpoint_list = self.meta.latest_exp.hf_checkpoint_list[-self._hf_max_keep :]
            for hf_dir in deleted_hf_checkpoints:
                rmtree(hf_dir)

        ray.get(self._train_controller.save_hf.remote(str(save_hf_path)))
        if isinstance(self.tokenizer, (PreTrainedTokenizer, PreTrainedTokenizerFast)):
            self.tokenizer.save_pretrained(str(save_hf_path))
        meta_path = self.work_dir / self.META_PATH

        with meta_path.open("w") as f:
            f.write(self.meta.model_dump_json(indent=2))

    def _init_logger(self, work_dir: Path):
        # Logging system maybe need better design
        logger = get_logger(log_dir=work_dir, tag="RLTrainer")
        return logger

    def _set_deterministic(self):
        if XTUNER_DETERMINISTIC:
            os.environ["CUBLAS_WORKSPACE_CONFIG"] = ":16:8"
            torch.use_deterministic_algorithms(True, warn_only=True)

    def _set_random_seed(self, seed: int):
        set_random_seed(seed)

    def _init_xtuner_meta(self, work_dir: Path, resume: bool) -> XTunerMeta:
        if not work_dir.exists():
            work_dir.mkdir(parents=True, exist_ok=True)

        meta_path = work_dir / self.META_PATH
        if not meta_path.exists():
            meta = XTunerMeta(exps=[])
            with open(meta_path, "w") as f:
                f.write(meta.model_dump_json(indent=2))

        meta = cast(XTunerMeta, XTunerMeta.model_validate(load(meta_path, file_format="json")))

        resume = resume and bool(meta.exps)

        if resume:
            latest_exp = meta.exps[-1]
            latest_exp_history = latest_exp.history[-1]

            begin = cast(int, latest_exp_history.get("end") or latest_exp_history["begin"])
            exp_dir = Path(latest_exp.exp_dir)
            git_dir = exp_dir / f"git-info-begin-{begin}"

            if not git_dir:
                git_dir.mkdir(parents=True, exist_ok=True)

            staged_path, unstaged_path = git_dir / "staged.diff", git_dir / "unstaged.diff"

            commit = record_git_info(staged_path, unstaged_path)
            git_info = GitInfo(
                commit=commit,
                staged=str(staged_path),
                unstaged=str(unstaged_path),
            )

            timestamp = datetime.now().strftime("%Y%m%d%H%M%S")
            new_exp_history = ExpHistory(
                begin=begin,
                timestamp=timestamp,
                git_info=git_info,
            )
            latest_exp.history.append(new_exp_history)
        else:
            timestamp = datetime.now().strftime("%Y%m%d%H%M%S")
            exp_dir = work_dir / timestamp
            git_dir = Path(f"{exp_dir}/git-info-begin-{0}")

            if not git_dir.exists():
                git_dir.mkdir(parents=True, exist_ok=True)

            staged_path, unstaged_path = git_dir / "staged.diff", git_dir / "unstaged.diff"
            commit = record_git_info(staged_path, unstaged_path)
            git_info = GitInfo(
                commit=commit,
                staged=str(staged_path),
                unstaged=str(unstaged_path),
            )

            new_history = ExpHistory(
                begin=0,
                timestamp=timestamp,
                git_info=git_info,
            )
<<<<<<< HEAD
            new_exp = ExpInfo(history=[new_history], exp_dir=str(exp_dir))
=======
            new_exp = ExpInfo(
                history=[new_history],
                exp_dir=str(exp_dir),
            )
>>>>>>> e08f7d62
            meta.exps.append(new_exp)
        return meta

    @property
    def work_dir(self) -> Path:
        return self._work_dir

    @property
    def exp_dir(self) -> Path:
        return Path(self._meta.latest_exp.exp_dir)

    @property
    def meta(self) -> XTunerMeta:
        return self._meta

    @property
    def cur_step(self):
        return self._cur_step

    @property
    def total_epoch(self):
        return self._total_epochs

    @property
    def rollout_steps(self):
        return self._rollout_steps<|MERGE_RESOLUTION|>--- conflicted
+++ resolved
@@ -744,14 +744,7 @@
                 timestamp=timestamp,
                 git_info=git_info,
             )
-<<<<<<< HEAD
             new_exp = ExpInfo(history=[new_history], exp_dir=str(exp_dir))
-=======
-            new_exp = ExpInfo(
-                history=[new_history],
-                exp_dir=str(exp_dir),
-            )
->>>>>>> e08f7d62
             meta.exps.append(new_exp)
         return meta
 
