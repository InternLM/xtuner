--- conflicted
+++ resolved
@@ -45,13 +45,8 @@
 
     if cfg.model_type == "qwen3_moe":
         return Qwen3MoEConfig.from_hf(model_path)
-<<<<<<< HEAD
-    elif cfg.model_type == "qwen3_vl_moe":
-        return Qwen3DenseConfig.from_hf(model_path)
-=======
     elif cfg.model_type == "qwen2":
         return Qwen2DenseConfig.from_hf(model_path)
->>>>>>> 34793b4e
     elif cfg.model_type == "qwen3":
         return Qwen3DenseConfig.from_hf(model_path)
     elif cfg.model_type == "gpt_oss":
