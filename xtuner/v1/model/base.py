--- conflicted
+++ resolved
@@ -1239,8 +1239,6 @@
 
         return fsdp_unsharded_tensor_list
 
-<<<<<<< HEAD
-=======
     @staticmethod
     def _fuse_contiguous_chunks_without_alloc(tensors: list[torch.Tensor]) -> torch.Tensor:
         """Fuse contiguous chunks without extra memory allocation.
@@ -1282,18 +1280,6 @@
         flat.set_(storage, chunks[0][0], size, stride)
         return flat
 
-    def _maybe_compile_layers(self):
-        if self.fsdp_config is not None:
-            if self.fsdp_config.torch_compile:
-                torch._dynamo.config.cache_size_limit = 256
-                if self.fsdp_config.compile_targets is not None:
-                    maybe_compile.clear_compile_targets()
-                    for target in self.fsdp_config.compile_targets:
-                        maybe_compile.set_compile_target(target)
-            else:
-                maybe_compile.clear_compile_targets()
-
->>>>>>> ed9f1116
     def _get_ranks_to_save_fused_tensor(self, fused_size: int) -> list[int]:
         # Goal: decide how many ranks are used to store model/expert parameters.
         # Policy: choose d such that:
