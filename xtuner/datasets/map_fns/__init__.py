--- conflicted
+++ resolved
@@ -1,20 +1,3 @@
 # Copyright (c) OpenMMLab. All rights reserved.
-<<<<<<< HEAD
-from .dataset_map_fn import (alpaca_dataset_map_fn, alpaca_zh_dataset_map_fn,
-                             arxiv_dataset_map_fn, cmd_dataset_map_fn,
-                             oasst1_dataset_map_fn, openorca_dataset_map_fn)
-from .prompt_template_map_fn import (
-    alpaca_template_map_fn, arxiv_template_map_fn, cmd_template_map_fn,
-    internlm_template_map_fn, llama2_template_map_fn, oasst1_template_map_fn)
-
-__all__ = [
-    'alpaca_dataset_map_fn', 'alpaca_zh_dataset_map_fn',
-    'oasst1_dataset_map_fn', 'arxiv_dataset_map_fn', 'cmd_dataset_map_fn',
-    'openorca_dataset_map_fn', 'internlm_template_map_fn',
-    'llama2_template_map_fn', 'arxiv_template_map_fn',
-    'alpaca_template_map_fn', 'cmd_template_map_fn', 'oasst1_template_map_fn'
-]
-=======
 from .dataset_map_fn import *  # noqa: F401, F403
-from .model_map_fn import *  # noqa: F401, F403
->>>>>>> 0d5f4412
+from .prompt_template_map_fn import *  # noqa: F401, F403