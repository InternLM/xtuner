--- conflicted
+++ resolved
@@ -276,44 +276,9 @@
                 print('Log: Exit!')
                 exit(0)
 
-<<<<<<< HEAD
             if args.image is not None and n_turn == 0:
                 text = DEFAULT_IMAGE_TOKEN + '\n' + text
 
-            template = PROMPT_TEMPLATE[args.prompt_template]
-            prompt_text = ''
-            if 'SYSTEM' in template and n_turn == 0:
-                system_text = None
-                if args.system_template is not None:
-                    system_text = SYSTEM_TEMPLATE[args.system_template].format(
-                        round=n_turn + 1, bot_name=args.bot_name)
-                elif args.system is not None:
-                    system_text = args.system
-                if system_text is not None:
-                    prompt_text += template['SYSTEM'].format(
-                        system=system_text,
-                        round=n_turn + 1,
-                        bot_name=args.bot_name)
-            prompt_text += template['INSTRUCTION'].format(
-                input=text, round=n_turn + 1, bot_name=args.bot_name)
-            if args.prompt_template == args.system_template == 'moss_sft':
-                if not inner_thoughts_open:
-                    prompt_text.replace('- Inner thoughts: enabled.',
-                                        '- Inner thoughts: disabled.')
-                if not calculate_open:
-                    prompt_text.replace(
-                        '- Calculator: enabled. API: Calculate(expression)',
-                        '- Calculator: disabled.')
-                if not solve_open:
-                    prompt_text.replace(
-                        '- Equation solver: enabled. API: Solve(equation)',
-                        '- Equation solver: disabled.')
-                if not search_open:
-                    prompt_text.replace(
-                        '- Web search: enabled. API: Search(query)',
-                        '- Web search: disabled.')
-
-=======
             if args.prompt_template:
                 prompt_text = ''
                 template = PROMPT_TEMPLATE[args.prompt_template]
@@ -350,7 +315,6 @@
                             '- Web search: disabled.')
             else:
                 prompt_text = text
->>>>>>> 8ce2569e
             inputs += prompt_text
             if args.image is None:
                 ids = tokenizer.encode(inputs, return_tensors='pt')
