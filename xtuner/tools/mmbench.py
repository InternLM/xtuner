# Copyright (c) OpenMMLab. All rights reserved.
import argparse
import json
import math
import os
import os.path as osp
import re
import string
import time

import numpy as np
import pandas as pd
import torch
import tqdm
from huggingface_hub import snapshot_download
from mmengine import mkdir_or_exist
from mmengine.dist import (collect_results, get_dist_info, get_rank, init_dist,
                           master_only)
from mmengine.utils.dl_utils import set_multi_processing
from peft import PeftModel
from rich.console import Console
from rich.table import Table
from torch.utils.data import Dataset
from transformers import (AutoModel, AutoModelForCausalLM, AutoTokenizer,
                          BitsAndBytesConfig, CLIPImageProcessor,
                          CLIPVisionModel, GenerationConfig)

from xtuner.dataset.utils import decode_base64_to_image, expand2square
from xtuner.model.utils import LoadWoInit, prepare_inputs_labels_for_multimodal
from xtuner.tools.utils import get_stop_criteria, is_cn_string
from xtuner.utils import (DEFAULT_IMAGE_TOKEN, IMAGE_TOKEN_INDEX,
                          PROMPT_TEMPLATE)

TORCH_DTYPE_MAP = dict(
    fp16=torch.float16, bf16=torch.bfloat16, fp32=torch.float32, auto='auto')


def parse_args():
    parser = argparse.ArgumentParser(description='MMBench')
    parser.add_argument(
        'model_name_or_path', help='Hugging Face model name or path')
    parser.add_argument('--data-path', default=None, help='data path')
    parser.add_argument('--work-dir', help='the dir to save results')
    parser.add_argument('--llava', default=None, help='llava name or path')
    parser.add_argument(
        '--visual-encoder', default=None, help='visual encoder name or path')
    parser.add_argument(
        '--visual-select-layer', default=-2, help='visual select layer')
    parser.add_argument(
        '--prompt-template',
        choices=PROMPT_TEMPLATE.keys(),
        default=None,
        help='Specify a prompt template')
    parser.add_argument(
        '--stop-words', nargs='+', type=str, default=[], help='Stop words')
    parser.add_argument(
        '--torch-dtype',
        default='fp16',
        choices=TORCH_DTYPE_MAP.keys(),
        help='Override the default `torch.dtype` and load the model under '
        'a specific `dtype`.')
    parser.add_argument(
        '--bits',
        type=int,
        choices=[4, 8, None],
        default=None,
        help='LLM bits')
    parser.add_argument(
        '--bot-name', type=str, default='BOT', help='Name for Bot')
    parser.add_argument(
        '--offload-folder',
        default=None,
        help='The folder in which to offload the model weights (or where the '
        'model weights are already offloaded).')
    parser.add_argument(
        '--max-new-tokens',
        type=int,
        default=100,
        help='Maximum number of new tokens allowed in generated text')
    parser.add_argument(
        '--seed',
        type=int,
        default=0,
        help='Random seed for reproducible text generation')
    parser.add_argument(
        '--launcher',
        choices=['none', 'pytorch', 'slurm', 'mpi'],
        default='none',
        help='job launcher')
    args = parser.parse_args()
    return args


@master_only
def master_print(msg):
    print(msg)


class MMBenchDataset(Dataset):
    ABBRS = {
        'coarse_perception': 'CP',
        'finegrained_perception (instance-level)': 'FP-S',
        'finegrained_perception (cross-instance)': 'FP-C',
        'logic_reasoning': 'LR',
        'relation_reasoning': 'RR',
        'attribute_reasoning': 'AR',
        'sketch_reasoning': 'Sketch Reasoning',
        'scenery_building': 'Scenery & Building',
        'food_clothes': 'Food & Clothes',
        'historical_figure': 'Historical Figure',
        'traditional_show': 'Traditional Show',
        'calligraphy_painting': 'Calligraphy Painting',
        'cultural_relic': 'Cultural Relic'
    }

    def __init__(self, data_file):
        self.data_file = data_file
        self.df = pd.read_csv(data_file, sep='\t')
        self.split = 'dev' if 'answer' in self.df.iloc[0].keys() else 'test'
        self.has_l2_category = 'l2-category' in self.df.columns.to_list()

    def get_image(self, image):
        while len(image) < 16:
            image = self.df[self.df['index'] == int(image)]['image'].values
            assert len(image) == 1
            image = image[0]
        image = decode_base64_to_image(image)
        return image

    def __len__(self):
        return len(self.df)

    def __getitem__(self, idx):
        index = self.df.iloc[idx]['index']
        image = self.df.iloc[idx]['image']
        image = self.get_image(image)
        question = self.df.iloc[idx]['question']
        answer = self.df.iloc[idx]['answer'] if 'answer' in self.df.iloc[
            0].keys() else None
        category = self.df.iloc[idx]['category']

        options = {
            cand: self.load_from_df(idx, cand)
            for cand in string.ascii_uppercase
            if self.load_from_df(idx, cand) is not None
        }
        options_prompt = ''
        for key, item in options.items():
            options_prompt += f'{key}. {item}\n'

        hint = self.load_from_df(idx, 'hint')
        data = {
            'img': image,
            'question': question,
            'answer': answer,
            'options': options_prompt,
            'category': category,
            'options_dict': options,
            'index': index,
            'context': hint,
        }
        if self.has_l2_category:
            data.update({'l2-category': self.df.iloc[idx]['l2-category']})
        return data

    def load_from_df(self, idx, key):
        if key in self.df.iloc[idx] and not pd.isna(self.df.iloc[idx][key]):
            return self.df.iloc[idx][key]
        else:
            return None

    @master_only
    def eval_result(self, result_df, show=True):

        def calc_acc(df, group='category'):
            assert group in ['overall', 'category', 'l2-category']
            if group == 'overall':
                res = {'Average': np.mean(df['hit'])}
            else:
                res = {}
                abilities = list(set(df[group]))
                abilities.sort()
                for ab in abilities:
                    sub_df = df[df[group] == ab]
                    ab = self.ABBRS[ab] if ab in self.ABBRS else ab
                    res[ab] = np.mean(sub_df['hit'])
            return res

        def eval_sub_data(sub_data, answer_map):
            lt = len(sub_data)
            for i in range(lt):
                item = sub_data.iloc[i]
                match = re.search(r'([A-D]+)', item['prediction'])
                pred = match.group(1) if match else ''
                gt = answer_map[item['index']]
                if gt != pred:
                    return 0
            return 1

        def show_result(ret_json):
            show_dict = ret_json.copy()
            table = Table(title=f' MMBench ({self.data_file}) ')
            console = Console()
            table.add_column('Category', justify='left')
            table.add_column('Accuracy (%)', justify='right')
            average = show_dict.pop('Average') * 100
            table.add_row('Average', f'{average:.1f}')
            table.add_section()
            for cat_name, cat_acc in show_dict.items():
                table.add_row(cat_name, f'{cat_acc * 100:.1f}')
            with console.capture() as capture:
                console.print(table, end='')
            print('\n' + capture.get())
            print('Note: Please be cautious if you use the results in papers, '
                  "since we don't use ChatGPT as a helper for choice "
                  'extraction')

        data = result_df.sort_values(by='index')
        data['prediction'] = [str(x) for x in data['prediction']]
        for k in data.keys():
            data[k.lower() if k not in 'ABCD' else k] = data.pop(k)

        data_main = data[data['index'] < int(1e6)]
        cate_map = {
            i: c
            for i, c in zip(self.df['index'], self.df['category'])
        }
        if self.has_l2_category:
            l2_cate_map = {
                i: c
                for i, c in zip(self.df['index'], self.df['l2-category'])
            }
        answer_map = {
            i: c
            for i, c in zip(self.df['index'], self.df['answer'])
        }

        lt = len(data_main)
        hit, tot = 0, 0
        result = {}
        for i in range(lt):
            item_main = data_main.iloc[i]
            idx = item_main['index']
            assert idx not in result
            sub_data = data[data['index'] % int(1e6) == idx]
            ret = eval_sub_data(sub_data, answer_map)
            result[idx] = ret
            hit += ret
            tot += 1

        indices = data_main['index']
        data_main = data_main.copy()
        data_main['hit'] = [result[i] for i in indices]
        main_idx = data_main['index']
        data_main['category'] = [cate_map[i] for i in main_idx]

        ret_json = calc_acc(data_main, 'overall')

        if self.has_l2_category:
            data_main['l2-category'] = [l2_cate_map[i] for i in main_idx]
            l2 = calc_acc(data_main, 'l2-category')
            ret_json.update(l2)
        else:
            leaf = calc_acc(data_main, 'category')
            ret_json.update(leaf)
        if show:
            show_result(ret_json)
        return ret_json


def main():
    args = parse_args()

    torch.manual_seed(args.seed)

    if args.launcher != 'none':
        set_multi_processing(distributed=True)
        init_dist(args.launcher)

        rank, world_size = get_dist_info()
        torch.cuda.set_device(rank)
    else:
        rank = 0
        world_size = 1

    # build llm
    quantization_config = None
    load_in_8bit = False
    if args.bits == 4:
        quantization_config = BitsAndBytesConfig(
            load_in_4bit=True,
            load_in_8bit=False,
            llm_int8_threshold=6.0,
            llm_int8_has_fp16_weight=False,
            bnb_4bit_compute_dtype=torch.float16,
            bnb_4bit_use_double_quant=True,
            bnb_4bit_quant_type='nf4')
    elif args.bits == 8:
        load_in_8bit = True
    model_kwargs = {
        'quantization_config': quantization_config,
        'load_in_8bit': load_in_8bit,
        'device_map': rank if world_size > 1 else 'auto',
        'offload_folder': args.offload_folder,
        'trust_remote_code': True,
        'torch_dtype': TORCH_DTYPE_MAP[args.torch_dtype]
    }

    # build llm
    with LoadWoInit():
        llm = AutoModelForCausalLM.from_pretrained(args.model_name_or_path,
                                                   **model_kwargs)
    tokenizer = AutoTokenizer.from_pretrained(
        args.model_name_or_path,
        trust_remote_code=True,
        encode_special_tokens=True)
    master_print(f'Load LLM from {args.model_name_or_path}')

    llava_path = snapshot_download(
        repo_id=args.llava) if not osp.isdir(args.llava) else args.llava

    # build visual_encoder
    if 'visual_encoder' in os.listdir(llava_path):
        assert args.visual_encoder is None, (
            "Please don't specify the `--visual-encoder` since passed "
            '`--llava` contains a visual encoder!')
        visual_encoder_path = osp.join(llava_path, 'visual_encoder')
    else:
        assert args.visual_encoder is not None, (
            'Please specify the `--visual-encoder`!')
        visual_encoder_path = args.visual_encoder
    with LoadWoInit():
        visual_encoder = CLIPVisionModel.from_pretrained(
            visual_encoder_path, torch_dtype=TORCH_DTYPE_MAP[args.torch_dtype])
        image_processor = CLIPImageProcessor.from_pretrained(
            visual_encoder_path)
    master_print(f'Load visual_encoder from {visual_encoder_path}')

    # load adapter
    if 'llm_adapter' in os.listdir(llava_path):
        adapter_path = osp.join(llava_path, 'llm_adapter')

        with LoadWoInit():
            llm = PeftModel.from_pretrained(
                llm, adapter_path, offload_folder=args.offload_folder)

        master_print(f'Load LLM adapter from {args.llava}')

    if 'visual_encoder_adapter' in os.listdir(llava_path):
        adapter_path = osp.join(llava_path, 'visual_encoder_adapter')
        visual_encoder = PeftModel.from_pretrained(
            visual_encoder, adapter_path, offload_folder=args.offload_folder)
        master_print(f'Load visual_encoder adapter from {args.llava}')

    # build projector
    projector_path = osp.join(llava_path, 'projector')
    with LoadWoInit():
        projector = AutoModel.from_pretrained(
            projector_path, torch_dtype=TORCH_DTYPE_MAP[args.torch_dtype])
    master_print(f'Load projector from {args.llava}')

    projector.cuda()
    projector.eval()

    visual_encoder.cuda()
    visual_encoder.eval()

    llm.eval()

    stop_words = args.stop_words
    if args.prompt_template:
        template = PROMPT_TEMPLATE[args.prompt_template]
        stop_words += template.get('STOP_WORDS', [])
    stop_criteria = get_stop_criteria(
        tokenizer=tokenizer, stop_words=stop_words)

    gen_config = GenerationConfig(
        max_new_tokens=args.max_new_tokens,
        do_sample=False,
        eos_token_id=tokenizer.eos_token_id,
        pad_token_id=tokenizer.pad_token_id
        if tokenizer.pad_token_id is not None else tokenizer.eos_token_id,
    )

    # work_dir
    if args.work_dir is not None:
        # update configs according to CLI args if args.work_dir is not None
        save_dir = args.work_dir
    else:
        # use config filename as default work_dir
        save_dir = osp.join('./work_dirs',
                            osp.splitext(osp.basename(args.data_path))[0])
    timestamp = time.strftime('%Y%m%d_%H%M%S', time.localtime(time.time()))
    save_dir = osp.join(save_dir, timestamp)

    if rank == 0:
        mkdir_or_exist(osp.abspath(save_dir))
        print('=======================================================')
        print(f'Dataset path: {osp.abspath(args.data_path)}\n'
              f'Results will be saved to {osp.abspath(save_dir)}')
        print('=======================================================')

        args_path = osp.join(save_dir, 'args.json')
<<<<<<< HEAD
        with open(args_path, 'w') as f:
=======
        with open(args_path, 'w', encoding='utf-8') as f:
>>>>>>> bd6fe4c1
            json.dump(args.__dict__, f, indent=2)

    results_xlsx_path = osp.join(save_dir, 'mmbench_result.xlsx')
    results_json_path = osp.join(save_dir, 'mmbench_result.json')

    dataset = MMBenchDataset(args.data_path)

    results = []
    n_samples = len(dataset)
    per_rank_samples = math.ceil(n_samples / world_size)

    per_rank_ids = range(per_rank_samples * rank,
                         min(n_samples, per_rank_samples * (rank + 1)))
    for i in tqdm.tqdm(per_rank_ids, desc=f'Rank {rank}'):
        data_sample = dataset[i]
        if data_sample['context'] is not None:
            text = data_sample['context'] + '\n' + data_sample[
                'question'] + '\n' + data_sample['options']
        else:
            text = data_sample['question'] + '\n' + data_sample['options']

        text = DEFAULT_IMAGE_TOKEN + '\n' + text

        if is_cn_string(text):
            text = text + '请直接回答选项字母。'
        else:
            text = text + ("Answer with the option's letter from the "
                           'given choices directly.')

        if args.prompt_template:
            prompt_text = ''
            template = PROMPT_TEMPLATE[args.prompt_template]
            prompt_text += template['INSTRUCTION'].format(
                input=text, round=1, bot_name=args.bot_name)
        else:
            prompt_text = text
        inputs = prompt_text

        image = data_sample['img'].convert('RGB')
        image = expand2square(
            image, tuple(int(x * 255) for x in image_processor.image_mean))
        image = image_processor.preprocess(
            image, return_tensors='pt')['pixel_values'][0]
        image = image.cuda().unsqueeze(0).to(visual_encoder.dtype)
        visual_outputs = visual_encoder(image, output_hidden_states=True)
        pixel_values = projector(
            visual_outputs.hidden_states[args.visual_select_layer][:, 1:])

        chunk_encode = []
        for idx, chunk in enumerate(inputs.split(DEFAULT_IMAGE_TOKEN)):
            if idx == 0:
                cur_encode = tokenizer.encode(chunk)
            else:
                cur_encode = tokenizer.encode(chunk, add_special_tokens=False)
            chunk_encode.append(cur_encode)
        assert len(chunk_encode) == 2
        ids = []
        for idx, cur_chunk_encode in enumerate(chunk_encode):
            ids.extend(cur_chunk_encode)
            if idx != len(chunk_encode) - 1:
                ids.append(IMAGE_TOKEN_INDEX)
        ids = torch.tensor(ids).cuda().unsqueeze(0)
        mm_inputs = prepare_inputs_labels_for_multimodal(
            llm=llm, input_ids=ids, pixel_values=pixel_values)

        generate_output = llm.generate(
            **mm_inputs,
            generation_config=gen_config,
            streamer=None,
            bos_token_id=tokenizer.bos_token_id,
            stopping_criteria=stop_criteria)

        predict = tokenizer.decode(
            generate_output[0], skip_special_tokens=True).strip()
        cur_result = {}
        cur_result['question'] = data_sample.get('question')
        cur_result.update(data_sample.get('options_dict'))
        cur_result['prediction'] = predict
        if data_sample.get('category') is not None:
            cur_result['category'] = data_sample.get('category')
        if data_sample.get('l2-category') is not None:
            cur_result['l2-category'] = data_sample.get('l2-category')
        cur_result['index'] = data_sample.get('index')
        cur_result['split'] = data_sample.get('split')
        cur_result['answer'] = data_sample.get('answer')
        results.append(cur_result)

    results = collect_results(results, n_samples)

    if get_rank() == 0:

        results_df = pd.DataFrame(results)
        with pd.ExcelWriter(results_xlsx_path, engine='openpyxl') as writer:
            results_df.to_excel(writer, index=False)

        if dataset.split == 'dev':
            results_dict = dataset.eval_result(results_df, show=True)
<<<<<<< HEAD
            with open(results_json_path, 'w') as f:
=======
            with open(results_json_path, 'w', encoding='utf-8') as f:
>>>>>>> bd6fe4c1
                json.dump(results_dict, f, indent=2)
        else:
            print('All done!')


if __name__ == '__main__':

    main()<|MERGE_RESOLUTION|>--- conflicted
+++ resolved
@@ -401,11 +401,7 @@
         print('=======================================================')
 
         args_path = osp.join(save_dir, 'args.json')
-<<<<<<< HEAD
-        with open(args_path, 'w') as f:
-=======
         with open(args_path, 'w', encoding='utf-8') as f:
->>>>>>> bd6fe4c1
             json.dump(args.__dict__, f, indent=2)
 
     results_xlsx_path = osp.join(save_dir, 'mmbench_result.xlsx')
@@ -503,11 +499,7 @@
 
         if dataset.split == 'dev':
             results_dict = dataset.eval_result(results_df, show=True)
-<<<<<<< HEAD
-            with open(results_json_path, 'w') as f:
-=======
             with open(results_json_path, 'w', encoding='utf-8') as f:
->>>>>>> bd6fe4c1
                 json.dump(results_dict, f, indent=2)
         else:
             print('All done!')
