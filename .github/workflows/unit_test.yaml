name: unit_test
on:
  pull_request:
    branches:
      - "main"
      - "refactor"
    paths-ignore:
      - "docs/**"
      - "**.md"
env:
  WORKSPACE_PREFIX: $(echo $GITHUB_WORKSPACE |cut -d '/' -f 1-5)
  WORKSPACE_PREFIX_SHORT: $(echo $GITHUB_WORKSPACE |cut -d '/' -f 1-3)
  IMAGE: registry.h.pjlab.org.cn/ailab-llmrazor/xtuner:pt28_20251113_22badb0_grouped_router_topk1

concurrency:
  group: ${{ github.workflow }}-${{ github.event.pull_request.number || github.ref }}
  cancel-in-progress: true

jobs:
  lint:
    runs-on: ubuntu-latest
    steps:
      - uses: actions/checkout@v2
      - name: Set up Python 3.12
        uses: actions/setup-python@v2
        with:
          python-version: 3.12
      - name: Install pre-commit hook
        run: |
          pip install pre-commit
          pre-commit install
      - name: Linting
        run: pre-commit run --files $(find xtuner/v1)


  unit_test:
    runs-on: [h_cluster]
    needs: lint
    steps:
    - name: mask env
      run: |
        echo "::add-mask::${{env.WORKSPACE_PREFIX}}"
        echo "::add-mask::${{env.WORKSPACE_PREFIX_SHORT}}"
        sudo git clean -ffdx
    - uses: actions/checkout@v3

    - name: unit-test
      run: |
        export PYTHONPYCACHEPREFIX=/tmp
<<<<<<< HEAD
        python ci/scripts/xtuner_unittest.py "$IMAGE" "source ${{env.WORKSPACE_PREFIX}}/BASE_ENV.sh;source ci/scripts/CI_ENV.sh" "ulimit 65536; pytest tests --ignore=./tests/module/dispatcher/test_deepep.py"
=======
        python ci/scripts/xtuner_unittest.py "$IMAGE" "source ${{env.WORKSPACE_PREFIX}}/BASE_ENV.sh;source ci/scripts/CI_ENV.sh" "pytest tests"
>>>>>>> 03c72516
<|MERGE_RESOLUTION|>--- conflicted
+++ resolved
@@ -47,8 +47,4 @@
     - name: unit-test
       run: |
         export PYTHONPYCACHEPREFIX=/tmp
-<<<<<<< HEAD
-        python ci/scripts/xtuner_unittest.py "$IMAGE" "source ${{env.WORKSPACE_PREFIX}}/BASE_ENV.sh;source ci/scripts/CI_ENV.sh" "ulimit 65536; pytest tests --ignore=./tests/module/dispatcher/test_deepep.py"
-=======
-        python ci/scripts/xtuner_unittest.py "$IMAGE" "source ${{env.WORKSPACE_PREFIX}}/BASE_ENV.sh;source ci/scripts/CI_ENV.sh" "pytest tests"
->>>>>>> 03c72516
+        python ci/scripts/xtuner_unittest.py "$IMAGE" "source ${{env.WORKSPACE_PREFIX}}/BASE_ENV.sh;source ci/scripts/CI_ENV.sh" "ulimit 65536; pytest tests"