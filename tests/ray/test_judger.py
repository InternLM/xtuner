import os
import copy
import json
import ray
import unittest
import numpy as np
from uuid import uuid4
from xtuner.v1.ray.base import AcceleratorResourcesConfig, AutoAcceleratorWorkers
from xtuner.v1.ray.judger.controller import JudgerController, JudgerConfig
from xtuner.v1.data_proto.rl_data import RLDataFlowItem, RLDatasetItem, RLEnvDataItem, RLRolloutResponseItem, RLUIDItem

MODEL_PATH = os.environ["ROLLOUT_MODEL_PATH"]
DATA_PATH = os.environ["ROLLOUT_DATA_PATH"]
GEO_ROLLOUT_DATA_PATH = os.environ["GEO_ROLLOUT_DATA_PATH"]
VERL_ROLLOUT_DATA_PATH = os.environ["VERL_ROLLOUT_DATA_PATH"]
DAPO_DATA_PATH = os.environ.get("ROLLOUT_DAPO_DATA_PATH")

FAKE_JUDGER_INPUT_ITEM = RLDataFlowItem(
    uid=RLUIDItem(action_id=uuid4().int,
                  observation_id=uuid4().int),
    data=RLDatasetItem(
        messages=[{
            'role': 'user',
            'content': 'Natalia sold clips to 48 of her friends in April, and then she sold half as many clips in May. How many clips did Natalia sell altogether in April and May? Let\'s think step by step and output the final answer after "####"'
        }],
        num_tokens=62,
        reward_model={'ground_truth': '72', 'style': 'rule'},
        ability='math',
        data_source={'openai/gsm8k': 1.0}
    ),
    env=RLEnvDataItem(
        rollout=RLRolloutResponseItem(
            response="<think>\nOkay, let's see. Natalia sold clips to 48 friends in April. Then in May, she sold half as many. So first, I need to figure out how many she sold in May. Half of 48 is 24, right? Because 48 divided by 2 is 24. So in May, she sold 24 clips.\n\nNow, to find the total number of clips sold in both months, I need to add the number from April and May together. That would be 48 (April) plus 24 (May). Let me do the addition: 48 + 24. Hmm, 40 + 20 is 60, and 8 + 4 is 12. So 60 + 12 is 72. So altogether, she sold 72 clips.\n\nWait, let me check that again. 48 plus 24. Yes, 48 + 20 is 68, then plus 4 more is 72. Yep, that seems right. So the total is 72.\n</think>\n\nNatalia sold 48 clips in April. In May, she sold half as many, which is 48 ÷ 2 = 24 clips. Adding both months together: 48 + 24 = 72.  \n\n#### 72<|im_end|>",
        )
    )
)
FAKE_JUDGER_INPUT_ITEM_1 = copy.deepcopy(FAKE_JUDGER_INPUT_ITEM)
FAKE_JUDGER_INPUT_ITEM_1.uid.observation_id = uuid4().int
FAKE_JUDGER_INPUT_ITEM_MULTI_DATA = [FAKE_JUDGER_INPUT_ITEM, FAKE_JUDGER_INPUT_ITEM_1]  # 用action_id来标识是不同的输入数据
FAKE_JUDGER_INPUT_ITEM_MULTI_SOURCE = copy.deepcopy(FAKE_JUDGER_INPUT_ITEM)
FAKE_JUDGER_INPUT_ITEM_MULTI_SOURCE.data.data_source = {'openai/gsm8k-1': 0.5, 'openai/gsm8k-2': 0.5}


def construct_judger_data(data_path):
    dataitem = []
    with open(data_path, 'r', encoding='utf-8') as f:
        for line_num, line in enumerate(f, 1):
            data = json.loads(line.strip())
            data_item = RLDataFlowItem(
                uid=RLUIDItem(
                    action_id=uuid4().int,
                    observation_id=uuid4().int
                ),
                data=RLDatasetItem(
                    messages=[{
                        'role': 'user',
                        'content': data["input"][5:-11]
                    }],
                    reward_model={"ground_truth": data["gts"]},
                    data_source={"openai/gsm8k": 1.0}
                ),
                env=RLEnvDataItem(
                    rollout=RLRolloutResponseItem(response=data['output'])
                )
            )
            dataitem.append(data_item)
    return dataitem


def construct_new_judger_data(data_path, judger_name='dapo_math'):
    data_item_list = []
    save_reward = []
    with open(data_path, 'r', encoding='utf-8') as f:
        lines = f.readlines()
        for i in range(0, len(lines), 7):
            group = ''.join(lines[i:i + 7]).strip()
            if group:
                try:
                    item = json.loads(group)
                    data_item = RLDataFlowItem(
                        uid=RLUIDItem(
                            action_id=uuid4().int,
                            observation_id=uuid4().int
                        ),
                        data=RLDatasetItem(
                            messages=[{
                                'role': 'user',
                                'content': ""
                            }],
                            reward_model={"ground_truth": item["label"]},
                            data_source={judger_name: 1.0}
                        ),
                        env=RLEnvDataItem(
                            rollout=RLRolloutResponseItem(response=item['response'])
                        )
                    )
                    data_item_list.append(data_item)
                    save_reward.append(item["reward"])
                except Exception as e:
                    print(f"Error parsing group starting at line {i + 12}: {e}")
    return data_item_list, save_reward


class TestJudgerController(unittest.TestCase):

    @classmethod
    def setUpClass(cls):
        """Initialize Ray and placement group once for all tests."""
        assert MODEL_PATH, "Environment variable ROLLOUT_MODEL_PATH is not set."
        ray.init(num_cpus=80, ignore_reinit_error=True)
        resources_cfg = AcceleratorResourcesConfig(
            accelerator="GPU",
            num_workers=8,
            num_cpus_per_worker=8,
            cpu_memory_per_worker=16 * 1024 ** 3,  # 16 GB
        )
        cls.pg = AutoAcceleratorWorkers.build_placement_group(resources_cfg)

    @classmethod
    def tearDownClass(cls):
        """Shutdown Ray after all tests are done."""
        ray.shutdown()

    def test_gsm8k_judger(self):
        from xtuner.v1.ray.judger.gsm8k import GSM8KJudgerConfig
        gsm8k_judger_config = GSM8KJudgerConfig(judger_name="openai/gsm8k")
        judger_cfg = JudgerConfig(
            reward_judger_configs=[gsm8k_judger_config]
        )
        judger_controller = JudgerController.remote(judger_cfg)
        # 返回的形式为：RLJudgerResponseItem(uid=112750990920317762694895938380669501546, reward={'openai/gsm8k': 1}, extra_info={})
        res1 = ray.get(judger_controller.run.remote(FAKE_JUDGER_INPUT_ITEM))
        self.assertEqual(res1.reward["score"], 1.0)
        res2 = ray.get(judger_controller.run.remote(FAKE_JUDGER_INPUT_ITEM_MULTI_DATA))
        self.assertEqual(res2[0].reward["score"], 1.0)
        self.assertEqual(res2[1].reward["score"], 1.0)

    def test_dapo_judger(self):
        from xtuner.v1.ray.judger.dapo_math import DapoMathJudgerConfig
        from xtuner.v1.utils.rl_test_utils import get_eos_token
        from transformers import AutoTokenizer
        tokenizer = AutoTokenizer.from_pretrained(MODEL_PATH, trust_remote_code=True)
<<<<<<< HEAD
        eos_token_ids = get_eos_token(MODEL_PATH, tokenizer)
        eos_token_str = tokenizer.convert_ids_to_tokens(eos_token_ids)
=======
        eos_token = get_eos_token(MODEL_PATH)
        eos_token_str = tokenizer.convert_ids_to_tokens(eos_token)

>>>>>>> 3b856091
        dapo_judger_config = DapoMathJudgerConfig(
            judger_name="dapo_math",
            eos_token=eos_token_str,
            enable_overlong_buffer=True,
            max_response_len=32768,
            overlong_buffer_len=4096,
            overlong_penalty_factor=1.0,
            tokenizer=tokenizer

        )
        judger_cfg = JudgerConfig(
            reward_judger_configs=[dapo_judger_config]
        )
        judger_controller = JudgerController.remote(judger_cfg)
        judger_data, save_reward = construct_new_judger_data(DAPO_DATA_PATH)
        group_data = ray.get(judger_controller.run.remote(judger_data))
        reward = [data.reward["score"] for data in group_data]
        self.assertEqual(np.mean(reward), np.mean(save_reward))

    def test_geo_judger(self):
        from xtuner.v1.ray.judger.geo3k import GEO3KJudgerConfig
        geo_judger_config = GEO3KJudgerConfig()
        judger_cfg = JudgerConfig(
            reward_judger_configs=[geo_judger_config]
        )
        judger_controller = JudgerController.remote(judger_cfg)
        judger_data, save_reward = construct_new_judger_data(GEO_ROLLOUT_DATA_PATH, judger_name="hiyouga/geometry3k")
        group_data = ray.get(judger_controller.run.remote(judger_data))
        reward = [data.reward["score"] for data in group_data]
        self.assertEqual(np.mean(reward), np.mean(save_reward))

    def test_gsm8k_multi_judger(self):
        from xtuner.v1.ray.judger.gsm8k import GSM8KJudgerConfig
        # 支持一个GSM8KJudgerConfig创建多个实例
        gsm8k_judger_config_1 = GSM8KJudgerConfig(judger_name="openai/gsm8k-1")
        gsm8k_judger_config_2 = GSM8KJudgerConfig(judger_name="openai/gsm8k-2")
        judger_cfg = JudgerConfig(
            reward_judger_configs=[
                gsm8k_judger_config_1,
                gsm8k_judger_config_2
            ],
            enable_weighted_judgers=True,
        )
        judger_controller = JudgerController.remote(judger_cfg)
        res3 = ray.get(judger_controller.run.remote(FAKE_JUDGER_INPUT_ITEM_MULTI_SOURCE))
        self.assertEqual(res3.reward["weighted_score"], 1.0)  # weighted_score为固定字段，表示加权后的reward

    def test_gsm8k_judger_score(self):
        """Test the judger functionality with single and multiple data sources."""
        from xtuner.v1.ray.judger.gsm8k import GSM8KJudgerConfig
        gsm8k_judger_config = GSM8KJudgerConfig(judger_name="openai/gsm8k")
        judger_cfg = JudgerConfig(
            reward_judger_configs=[gsm8k_judger_config]
        )
        judger_controller = JudgerController.remote(judger_cfg)
        judger_data = construct_judger_data(VERL_ROLLOUT_DATA_PATH)
        group_data = ray.get(judger_controller.run.remote(judger_data))
        reward = [data.reward["score"] for data in group_data]
        verl_score = 0.2418
        self.assertEqual(round(np.mean(reward), 4), verl_score)

    def test_gsm8k_remote_judger(self):
        from xtuner.v1.utils.rl_test_utils import JudgerServer, GSM8KRemoteJudgerConfig

        server = JudgerServer(port=8018)
        server.start()

        remote_judger_config = GSM8KRemoteJudgerConfig(judger_name="openai/gsm8k", remote_url=server.url)
        judger_cfg = JudgerConfig(
            reward_judger_configs=[remote_judger_config]
        )
        judger_controller = JudgerController.remote(judger_cfg)
        judger_data = construct_judger_data(VERL_ROLLOUT_DATA_PATH)
        group_data = ray.get(judger_controller.run.remote(judger_data))
        reward = [data.reward["score"] for data in group_data]
        verl_score = 0.2418
        self.assertEqual(round(np.mean(reward), 4), verl_score)
        server.stop()

    def tearDown(self):
        ray.shutdown()


if __name__ == "__main__":
    unittest.main()<|MERGE_RESOLUTION|>--- conflicted
+++ resolved
@@ -140,14 +140,9 @@
         from xtuner.v1.utils.rl_test_utils import get_eos_token
         from transformers import AutoTokenizer
         tokenizer = AutoTokenizer.from_pretrained(MODEL_PATH, trust_remote_code=True)
-<<<<<<< HEAD
-        eos_token_ids = get_eos_token(MODEL_PATH, tokenizer)
-        eos_token_str = tokenizer.convert_ids_to_tokens(eos_token_ids)
-=======
         eos_token = get_eos_token(MODEL_PATH)
         eos_token_str = tokenizer.convert_ids_to_tokens(eos_token)
 
->>>>>>> 3b856091
         dapo_judger_config = DapoMathJudgerConfig(
             judger_name="dapo_math",
             eos_token=eos_token_str,
